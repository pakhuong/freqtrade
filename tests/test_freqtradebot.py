--- conflicted
+++ resolved
@@ -1042,14 +1042,8 @@
             'last': 1.9
         }),
         create_order=MagicMock(side_effect=[
-<<<<<<< HEAD
             {'id': enter_order['id']},
-            {'id': exit_order['id']},
-=======
-            {'id': limit_buy_order_usdt['id']},
-            limit_sell_order_usdt,
-            # {'id': limit_sell_order_usdt['id']},
->>>>>>> 3133be19
+            exit_order,
         ]),
         get_fee=fee,
         stoploss=stoploss
@@ -1168,7 +1162,7 @@
         'type': 'stop_loss_limit',
         'price': 3,
         'average': 2,
-        'amount': limit_buy_order_usdt['amount'],
+        'amount': enter_order['amount'],
         'info': {'stopPrice': 22},
     }])
     trade.stoploss_order_id = 100
