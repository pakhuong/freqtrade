import platform
import shutil
from pathlib import Path
from unittest.mock import MagicMock

import pytest

from freqtrade.configuration import TimeRange
from freqtrade.data.dataprovider import DataProvider
from freqtrade.freqai.data_kitchen import FreqaiDataKitchen
from tests.conftest import get_patched_exchange, log_has_re
from tests.freqai.conftest import get_patched_freqai_strategy


def is_arm() -> bool:
    machine = platform.machine()
    return "arm" in machine or "aarch64" in machine


@pytest.mark.parametrize('model', [
    'LightGBMRegressor',
    'XGBoostRegressor',
    'CatboostRegressor',
    ])
def test_extract_data_and_train_model_Regressors(mocker, freqai_conf, model):
    if is_arm() and model == 'CatboostRegressor':
        pytest.skip("CatBoost is not supported on ARM")

    freqai_conf.update({"freqaimodel": model})
    freqai_conf.update({"timerange": "20180110-20180130"})
    freqai_conf.update({"strategy": "freqai_test_strat"})

    strategy = get_patched_freqai_strategy(mocker, freqai_conf)
    exchange = get_patched_exchange(mocker, freqai_conf)
    strategy.dp = DataProvider(freqai_conf, exchange)
    strategy.freqai_info = freqai_conf.get("freqai", {})
    freqai = strategy.freqai
    freqai.live = True
    freqai.dk = FreqaiDataKitchen(freqai_conf)
    timerange = TimeRange.parse_timerange("20180110-20180130")
    freqai.dd.load_all_pair_histories(timerange, freqai.dk)

    freqai.dd.pair_dict = MagicMock()

    data_load_timerange = TimeRange.parse_timerange("20180110-20180130")
    new_timerange = TimeRange.parse_timerange("20180120-20180130")

    freqai.extract_data_and_train_model(
        new_timerange, "ADA/BTC", strategy, freqai.dk, data_load_timerange)

    assert Path(freqai.dk.data_path / f"{freqai.dk.model_filename}_model.joblib").is_file()
    assert Path(freqai.dk.data_path / f"{freqai.dk.model_filename}_metadata.json").is_file()
    assert Path(freqai.dk.data_path / f"{freqai.dk.model_filename}_trained_df.pkl").is_file()
    assert Path(freqai.dk.data_path / f"{freqai.dk.model_filename}_svm_model.joblib").is_file()

    shutil.rmtree(Path(freqai.dk.full_path))


@pytest.mark.parametrize('model', [
    'LightGBMRegressorMultiTarget',
    'XGBoostRegressorMultiTarget',
    'CatboostRegressorMultiTarget',
    ])
def test_extract_data_and_train_model_MultiTargets(mocker, freqai_conf, model):
    if is_arm() and model == 'CatboostRegressorMultiTarget':
        pytest.skip("CatBoost is not supported on ARM")

    freqai_conf.update({"timerange": "20180110-20180130"})
    freqai_conf.update({"strategy": "freqai_test_multimodel_strat"})
    freqai_conf.update({"freqaimodel": model})
    strategy = get_patched_freqai_strategy(mocker, freqai_conf)
    exchange = get_patched_exchange(mocker, freqai_conf)
    strategy.dp = DataProvider(freqai_conf, exchange)
    strategy.freqai_info = freqai_conf.get("freqai", {})
    freqai = strategy.freqai
    freqai.live = True
    freqai.dk = FreqaiDataKitchen(freqai_conf)
    timerange = TimeRange.parse_timerange("20180110-20180130")
    freqai.dd.load_all_pair_histories(timerange, freqai.dk)

    freqai.dd.pair_dict = MagicMock()

    data_load_timerange = TimeRange.parse_timerange("20180110-20180130")
    new_timerange = TimeRange.parse_timerange("20180120-20180130")

    freqai.extract_data_and_train_model(
        new_timerange, "ADA/BTC", strategy, freqai.dk, data_load_timerange)

    assert len(freqai.dk.label_list) == 2
    assert Path(freqai.dk.data_path / f"{freqai.dk.model_filename}_model.joblib").is_file()
    assert Path(freqai.dk.data_path / f"{freqai.dk.model_filename}_metadata.json").is_file()
    assert Path(freqai.dk.data_path / f"{freqai.dk.model_filename}_trained_df.pkl").is_file()
    assert Path(freqai.dk.data_path / f"{freqai.dk.model_filename}_svm_model.joblib").is_file()
    assert len(freqai.dk.data['training_features_list']) == 26

    shutil.rmtree(Path(freqai.dk.full_path))


@pytest.mark.parametrize('model', [
    'LightGBMClassifier',
    'CatboostClassifier',
    ])
def test_extract_data_and_train_model_Classifiers(mocker, freqai_conf, model):
    if is_arm() and model == 'CatboostClassifier':
        pytest.skip("CatBoost is not supported on ARM")

    freqai_conf.update({"freqaimodel": model})
    freqai_conf.update({"strategy": "freqai_test_classifier"})
    freqai_conf.update({"timerange": "20180110-20180130"})
    strategy = get_patched_freqai_strategy(mocker, freqai_conf)
    exchange = get_patched_exchange(mocker, freqai_conf)
    strategy.dp = DataProvider(freqai_conf, exchange)

    strategy.freqai_info = freqai_conf.get("freqai", {})
    freqai = strategy.freqai
    freqai.live = True
    freqai.dk = FreqaiDataKitchen(freqai_conf)
    timerange = TimeRange.parse_timerange("20180110-20180130")
    freqai.dd.load_all_pair_histories(timerange, freqai.dk)

    freqai.dd.pair_dict = MagicMock()

    data_load_timerange = TimeRange.parse_timerange("20180110-20180130")
    new_timerange = TimeRange.parse_timerange("20180120-20180130")

    freqai.extract_data_and_train_model(new_timerange, "ADA/BTC",
                                        strategy, freqai.dk, data_load_timerange)

    assert Path(freqai.dk.data_path / f"{freqai.dk.model_filename}_model.joblib").exists()
    assert Path(freqai.dk.data_path / f"{freqai.dk.model_filename}_metadata.json").exists()
    assert Path(freqai.dk.data_path / f"{freqai.dk.model_filename}_trained_df.pkl").exists()
    assert Path(freqai.dk.data_path / f"{freqai.dk.model_filename}_svm_model.joblib").exists()

    shutil.rmtree(Path(freqai.dk.full_path))


<<<<<<< HEAD
def test_extract_data_and_train_model_XGBoostClassifier(mocker, freqai_conf):
    freqai_conf.update({"timerange": "20180110-20180130"})
    freqai_conf.update({"freqaimodel": "XGBoostClassifier"})
    freqai_conf.update({"strategy": "freqai_test_classifier"})
    strategy = get_patched_freqai_strategy(mocker, freqai_conf)
    exchange = get_patched_exchange(mocker, freqai_conf)
    strategy.dp = DataProvider(freqai_conf, exchange)

    strategy.freqai_info = freqai_conf.get("freqai", {})
    freqai = strategy.freqai
    freqai.live = True
    freqai.dk = FreqaiDataKitchen(freqai_conf)

    timerange = TimeRange.parse_timerange("20180110-20180130")
    freqai.dd.load_all_pair_histories(timerange, freqai.dk)

    freqai.dd.pair_dict = MagicMock()

    data_load_timerange = TimeRange.parse_timerange("20180110-20180130")
    new_timerange = TimeRange.parse_timerange("20180120-20180130")

    freqai.extract_data_and_train_model(new_timerange, "ADA/BTC",
                                        strategy, freqai.dk, data_load_timerange)

    assert Path(freqai.dk.data_path / f"{freqai.dk.model_filename}_model.joblib").exists()
    assert Path(freqai.dk.data_path / f"{freqai.dk.model_filename}_metadata.json").exists()
    assert Path(freqai.dk.data_path / f"{freqai.dk.model_filename}_trained_df.pkl").exists()
    assert Path(freqai.dk.data_path / f"{freqai.dk.model_filename}_svm_model.joblib").exists()


def test_extract_data_and_train_model_XGBoostRegressor(mocker, freqai_conf):
    freqai_conf.update({"timerange": "20180110-20180130"})
    freqai_conf.update({"freqaimodel": "XGBoostRegressor"})
    freqai_conf.update({"strategy": "freqai_test_strat"})

    strategy = get_patched_freqai_strategy(mocker, freqai_conf)
    exchange = get_patched_exchange(mocker, freqai_conf)
    strategy.dp = DataProvider(freqai_conf, exchange)
    strategy.freqai_info = freqai_conf.get("freqai", {})
    freqai = strategy.freqai
    freqai.live = True
    freqai.dk = FreqaiDataKitchen(freqai_conf)
    timerange = TimeRange.parse_timerange("20180110-20180130")
    freqai.dd.load_all_pair_histories(timerange, freqai.dk)

    freqai.dd.pair_dict = MagicMock()

    data_load_timerange = TimeRange.parse_timerange("20180110-20180130")
    new_timerange = TimeRange.parse_timerange("20180120-20180130")

    freqai.extract_data_and_train_model(
        new_timerange, "ADA/BTC", strategy, freqai.dk, data_load_timerange)

    assert Path(freqai.dk.data_path / f"{freqai.dk.model_filename}_model.joblib").is_file()
    assert Path(freqai.dk.data_path / f"{freqai.dk.model_filename}_metadata.json").is_file()
    assert Path(freqai.dk.data_path / f"{freqai.dk.model_filename}_trained_df.pkl").is_file()
    assert Path(freqai.dk.data_path / f"{freqai.dk.model_filename}_svm_model.joblib").is_file()

    shutil.rmtree(Path(freqai.dk.full_path))


def test_extract_data_and_train_model_XGBoostRegressorMultiModel(mocker, freqai_conf):
    freqai_conf.update({"timerange": "20180110-20180130"})
    freqai_conf.update({"freqaimodel": "XGBoostRegressorMultiTarget"})
    freqai_conf.update({"strategy": "freqai_test_multimodel_strat"})
    strategy = get_patched_freqai_strategy(mocker, freqai_conf)
    exchange = get_patched_exchange(mocker, freqai_conf)
    strategy.dp = DataProvider(freqai_conf, exchange)
    strategy.freqai_info = freqai_conf.get("freqai", {})
    freqai = strategy.freqai
    freqai.live = True
    freqai.dk = FreqaiDataKitchen(freqai_conf)
    timerange = TimeRange.parse_timerange("20180110-20180130")
    freqai.dd.load_all_pair_histories(timerange, freqai.dk)

    freqai.dd.pair_dict = MagicMock()

    data_load_timerange = TimeRange.parse_timerange("20180110-20180130")
    new_timerange = TimeRange.parse_timerange("20180120-20180130")

    freqai.extract_data_and_train_model(
        new_timerange, "ADA/BTC", strategy, freqai.dk, data_load_timerange)

    assert len(freqai.dk.label_list) == 2
    assert Path(freqai.dk.data_path / f"{freqai.dk.model_filename}_model.joblib").is_file()
    assert Path(freqai.dk.data_path / f"{freqai.dk.model_filename}_metadata.json").is_file()
    assert Path(freqai.dk.data_path / f"{freqai.dk.model_filename}_trained_df.pkl").is_file()
    assert Path(freqai.dk.data_path / f"{freqai.dk.model_filename}_svm_model.joblib").is_file()
    assert len(freqai.dk.data['training_features_list']) == 26

    shutil.rmtree(Path(freqai.dk.full_path))


=======
>>>>>>> 075748b2
def test_start_backtesting(mocker, freqai_conf):
    freqai_conf.update({"timerange": "20180120-20180130"})
    freqai_conf.get("freqai", {}).update({"save_backtest_models": True})
    strategy = get_patched_freqai_strategy(mocker, freqai_conf)
    exchange = get_patched_exchange(mocker, freqai_conf)
    strategy.dp = DataProvider(freqai_conf, exchange)
    strategy.freqai_info = freqai_conf.get("freqai", {})
    freqai = strategy.freqai
    freqai.live = False
    freqai.dk = FreqaiDataKitchen(freqai_conf)
    timerange = TimeRange.parse_timerange("20180110-20180130")
    freqai.dd.load_all_pair_histories(timerange, freqai.dk)
    sub_timerange = TimeRange.parse_timerange("20180110-20180130")
    corr_df, base_df = freqai.dd.get_base_and_corr_dataframes(sub_timerange, "LTC/BTC", freqai.dk)

    df = freqai.dk.use_strategy_to_populate_indicators(strategy, corr_df, base_df, "LTC/BTC")

    metadata = {"pair": "LTC/BTC"}
    freqai.start_backtesting(df, metadata, freqai.dk)
    model_folders = [x for x in freqai.dd.full_path.iterdir() if x.is_dir()]

    assert len(model_folders) == 6

    shutil.rmtree(Path(freqai.dk.full_path))


def test_start_backtesting_subdaily_backtest_period(mocker, freqai_conf):
    freqai_conf.update({"timerange": "20180120-20180124"})
    freqai_conf.get("freqai", {}).update({"backtest_period_days": 0.5})
    freqai_conf.get("freqai", {}).update({"save_backtest_models": True})
    strategy = get_patched_freqai_strategy(mocker, freqai_conf)
    exchange = get_patched_exchange(mocker, freqai_conf)
    strategy.dp = DataProvider(freqai_conf, exchange)
    strategy.freqai_info = freqai_conf.get("freqai", {})
    freqai = strategy.freqai
    freqai.live = False
    freqai.dk = FreqaiDataKitchen(freqai_conf)
    timerange = TimeRange.parse_timerange("20180110-20180130")
    freqai.dd.load_all_pair_histories(timerange, freqai.dk)
    sub_timerange = TimeRange.parse_timerange("20180110-20180130")
    corr_df, base_df = freqai.dd.get_base_and_corr_dataframes(sub_timerange, "LTC/BTC", freqai.dk)

    df = freqai.dk.use_strategy_to_populate_indicators(strategy, corr_df, base_df, "LTC/BTC")

    metadata = {"pair": "LTC/BTC"}
    freqai.start_backtesting(df, metadata, freqai.dk)
    model_folders = [x for x in freqai.dd.full_path.iterdir() if x.is_dir()]
    assert len(model_folders) == 9

    shutil.rmtree(Path(freqai.dk.full_path))


def test_start_backtesting_from_existing_folder(mocker, freqai_conf, caplog):
    freqai_conf.update({"timerange": "20180120-20180130"})
    freqai_conf.get("freqai", {}).update({"save_backtest_models": True})
    strategy = get_patched_freqai_strategy(mocker, freqai_conf)
    exchange = get_patched_exchange(mocker, freqai_conf)
    strategy.dp = DataProvider(freqai_conf, exchange)
    strategy.freqai_info = freqai_conf.get("freqai", {})
    freqai = strategy.freqai
    freqai.live = False
    freqai.dk = FreqaiDataKitchen(freqai_conf)
    timerange = TimeRange.parse_timerange("20180110-20180130")
    freqai.dd.load_all_pair_histories(timerange, freqai.dk)
    sub_timerange = TimeRange.parse_timerange("20180110-20180130")
    corr_df, base_df = freqai.dd.get_base_and_corr_dataframes(sub_timerange, "LTC/BTC", freqai.dk)

    df = freqai.dk.use_strategy_to_populate_indicators(strategy, corr_df, base_df, "LTC/BTC")

    metadata = {"pair": "ADA/BTC"}
    freqai.start_backtesting(df, metadata, freqai.dk)
    model_folders = [x for x in freqai.dd.full_path.iterdir() if x.is_dir()]

    assert len(model_folders) == 6

    # without deleting the exiting folder structure, re-run

    freqai_conf.update({"timerange": "20180120-20180130"})
    strategy = get_patched_freqai_strategy(mocker, freqai_conf)
    exchange = get_patched_exchange(mocker, freqai_conf)
    strategy.dp = DataProvider(freqai_conf, exchange)
    strategy.freqai_info = freqai_conf.get("freqai", {})
    freqai = strategy.freqai
    freqai.live = False
    freqai.dk = FreqaiDataKitchen(freqai_conf)
    timerange = TimeRange.parse_timerange("20180110-20180130")
    freqai.dd.load_all_pair_histories(timerange, freqai.dk)
    sub_timerange = TimeRange.parse_timerange("20180110-20180130")
    corr_df, base_df = freqai.dd.get_base_and_corr_dataframes(sub_timerange, "LTC/BTC", freqai.dk)

    df = freqai.dk.use_strategy_to_populate_indicators(strategy, corr_df, base_df, "LTC/BTC")
    freqai.start_backtesting(df, metadata, freqai.dk)

    assert log_has_re(
        "Found backtesting prediction file ",
        caplog,
    )

    path = (freqai.dd.full_path / freqai.dk.backtest_predictions_folder)
    prediction_files = [x for x in path.iterdir() if x.is_file()]
    assert len(prediction_files) == 5

    shutil.rmtree(Path(freqai.dk.full_path))


def test_follow_mode(mocker, freqai_conf):
    freqai_conf.update({"timerange": "20180110-20180130"})

    strategy = get_patched_freqai_strategy(mocker, freqai_conf)
    exchange = get_patched_exchange(mocker, freqai_conf)
    strategy.dp = DataProvider(freqai_conf, exchange)
    strategy.freqai_info = freqai_conf.get("freqai", {})
    freqai = strategy.freqai
    freqai.live = True
    freqai.dk = FreqaiDataKitchen(freqai_conf)
    timerange = TimeRange.parse_timerange("20180110-20180130")
    freqai.dd.load_all_pair_histories(timerange, freqai.dk)

    metadata = {"pair": "ADA/BTC"}
    freqai.dd.set_pair_dict_info(metadata)

    data_load_timerange = TimeRange.parse_timerange("20180110-20180130")
    new_timerange = TimeRange.parse_timerange("20180120-20180130")

    freqai.extract_data_and_train_model(
        new_timerange, "ADA/BTC", strategy, freqai.dk, data_load_timerange)

    assert Path(freqai.dk.data_path / f"{freqai.dk.model_filename}_model.joblib").is_file()
    assert Path(freqai.dk.data_path / f"{freqai.dk.model_filename}_metadata.json").is_file()
    assert Path(freqai.dk.data_path / f"{freqai.dk.model_filename}_trained_df.pkl").is_file()
    assert Path(freqai.dk.data_path / f"{freqai.dk.model_filename}_svm_model.joblib").is_file()

    # start the follower and ask it to predict on existing files

    freqai_conf.get("freqai", {}).update({"follow_mode": "true"})

    strategy = get_patched_freqai_strategy(mocker, freqai_conf)
    exchange = get_patched_exchange(mocker, freqai_conf)
    strategy.dp = DataProvider(freqai_conf, exchange)
    strategy.freqai_info = freqai_conf.get("freqai", {})
    freqai = strategy.freqai
    freqai.live = True
    freqai.dk = FreqaiDataKitchen(freqai_conf, freqai.live)
    timerange = TimeRange.parse_timerange("20180110-20180130")
    freqai.dd.load_all_pair_histories(timerange, freqai.dk)

    df = strategy.dp.get_pair_dataframe('ADA/BTC', '5m')
    freqai.start_live(df, metadata, strategy, freqai.dk)

    assert len(freqai.dk.return_dataframe.index) == 5702

    shutil.rmtree(Path(freqai.dk.full_path))


def test_principal_component_analysis(mocker, freqai_conf):
    freqai_conf.update({"timerange": "20180110-20180130"})
    freqai_conf.get("freqai", {}).get("feature_parameters", {}).update(
        {"princpial_component_analysis": "true"})

    strategy = get_patched_freqai_strategy(mocker, freqai_conf)
    exchange = get_patched_exchange(mocker, freqai_conf)
    strategy.dp = DataProvider(freqai_conf, exchange)
    strategy.freqai_info = freqai_conf.get("freqai", {})
    freqai = strategy.freqai
    freqai.live = True
    freqai.dk = FreqaiDataKitchen(freqai_conf)
    timerange = TimeRange.parse_timerange("20180110-20180130")
    freqai.dd.load_all_pair_histories(timerange, freqai.dk)

    freqai.dd.pair_dict = MagicMock()

    data_load_timerange = TimeRange.parse_timerange("20180110-20180130")
    new_timerange = TimeRange.parse_timerange("20180120-20180130")

    freqai.extract_data_and_train_model(
        new_timerange, "ADA/BTC", strategy, freqai.dk, data_load_timerange)

    assert Path(freqai.dk.data_path / f"{freqai.dk.model_filename}_pca_object.pkl")

    shutil.rmtree(Path(freqai.dk.full_path))<|MERGE_RESOLUTION|>--- conflicted
+++ resolved
@@ -99,6 +99,7 @@
 @pytest.mark.parametrize('model', [
     'LightGBMClassifier',
     'CatboostClassifier',
+    'XGBoostClassifier',
     ])
 def test_extract_data_and_train_model_Classifiers(mocker, freqai_conf, model):
     if is_arm() and model == 'CatboostClassifier':
@@ -134,53 +135,126 @@
     shutil.rmtree(Path(freqai.dk.full_path))
 
 
-<<<<<<< HEAD
-def test_extract_data_and_train_model_XGBoostClassifier(mocker, freqai_conf):
-    freqai_conf.update({"timerange": "20180110-20180130"})
-    freqai_conf.update({"freqaimodel": "XGBoostClassifier"})
-    freqai_conf.update({"strategy": "freqai_test_classifier"})
-    strategy = get_patched_freqai_strategy(mocker, freqai_conf)
-    exchange = get_patched_exchange(mocker, freqai_conf)
-    strategy.dp = DataProvider(freqai_conf, exchange)
-
-    strategy.freqai_info = freqai_conf.get("freqai", {})
-    freqai = strategy.freqai
-    freqai.live = True
-    freqai.dk = FreqaiDataKitchen(freqai_conf)
-
-    timerange = TimeRange.parse_timerange("20180110-20180130")
-    freqai.dd.load_all_pair_histories(timerange, freqai.dk)
-
-    freqai.dd.pair_dict = MagicMock()
-
-    data_load_timerange = TimeRange.parse_timerange("20180110-20180130")
-    new_timerange = TimeRange.parse_timerange("20180120-20180130")
-
-    freqai.extract_data_and_train_model(new_timerange, "ADA/BTC",
-                                        strategy, freqai.dk, data_load_timerange)
-
-    assert Path(freqai.dk.data_path / f"{freqai.dk.model_filename}_model.joblib").exists()
-    assert Path(freqai.dk.data_path / f"{freqai.dk.model_filename}_metadata.json").exists()
-    assert Path(freqai.dk.data_path / f"{freqai.dk.model_filename}_trained_df.pkl").exists()
-    assert Path(freqai.dk.data_path / f"{freqai.dk.model_filename}_svm_model.joblib").exists()
-
-
-def test_extract_data_and_train_model_XGBoostRegressor(mocker, freqai_conf):
-    freqai_conf.update({"timerange": "20180110-20180130"})
-    freqai_conf.update({"freqaimodel": "XGBoostRegressor"})
-    freqai_conf.update({"strategy": "freqai_test_strat"})
-
-    strategy = get_patched_freqai_strategy(mocker, freqai_conf)
-    exchange = get_patched_exchange(mocker, freqai_conf)
-    strategy.dp = DataProvider(freqai_conf, exchange)
-    strategy.freqai_info = freqai_conf.get("freqai", {})
-    freqai = strategy.freqai
-    freqai.live = True
-    freqai.dk = FreqaiDataKitchen(freqai_conf)
-    timerange = TimeRange.parse_timerange("20180110-20180130")
-    freqai.dd.load_all_pair_histories(timerange, freqai.dk)
-
-    freqai.dd.pair_dict = MagicMock()
+def test_start_backtesting(mocker, freqai_conf):
+    freqai_conf.update({"timerange": "20180120-20180130"})
+    freqai_conf.get("freqai", {}).update({"save_backtest_models": True})
+    strategy = get_patched_freqai_strategy(mocker, freqai_conf)
+    exchange = get_patched_exchange(mocker, freqai_conf)
+    strategy.dp = DataProvider(freqai_conf, exchange)
+    strategy.freqai_info = freqai_conf.get("freqai", {})
+    freqai = strategy.freqai
+    freqai.live = False
+    freqai.dk = FreqaiDataKitchen(freqai_conf)
+    timerange = TimeRange.parse_timerange("20180110-20180130")
+    freqai.dd.load_all_pair_histories(timerange, freqai.dk)
+    sub_timerange = TimeRange.parse_timerange("20180110-20180130")
+    corr_df, base_df = freqai.dd.get_base_and_corr_dataframes(sub_timerange, "LTC/BTC", freqai.dk)
+
+    df = freqai.dk.use_strategy_to_populate_indicators(strategy, corr_df, base_df, "LTC/BTC")
+
+    metadata = {"pair": "LTC/BTC"}
+    freqai.start_backtesting(df, metadata, freqai.dk)
+    model_folders = [x for x in freqai.dd.full_path.iterdir() if x.is_dir()]
+
+    assert len(model_folders) == 6
+
+    shutil.rmtree(Path(freqai.dk.full_path))
+
+
+def test_start_backtesting_subdaily_backtest_period(mocker, freqai_conf):
+    freqai_conf.update({"timerange": "20180120-20180124"})
+    freqai_conf.get("freqai", {}).update({"backtest_period_days": 0.5})
+    freqai_conf.get("freqai", {}).update({"save_backtest_models": True})
+    strategy = get_patched_freqai_strategy(mocker, freqai_conf)
+    exchange = get_patched_exchange(mocker, freqai_conf)
+    strategy.dp = DataProvider(freqai_conf, exchange)
+    strategy.freqai_info = freqai_conf.get("freqai", {})
+    freqai = strategy.freqai
+    freqai.live = False
+    freqai.dk = FreqaiDataKitchen(freqai_conf)
+    timerange = TimeRange.parse_timerange("20180110-20180130")
+    freqai.dd.load_all_pair_histories(timerange, freqai.dk)
+    sub_timerange = TimeRange.parse_timerange("20180110-20180130")
+    corr_df, base_df = freqai.dd.get_base_and_corr_dataframes(sub_timerange, "LTC/BTC", freqai.dk)
+
+    df = freqai.dk.use_strategy_to_populate_indicators(strategy, corr_df, base_df, "LTC/BTC")
+
+    metadata = {"pair": "LTC/BTC"}
+    freqai.start_backtesting(df, metadata, freqai.dk)
+    model_folders = [x for x in freqai.dd.full_path.iterdir() if x.is_dir()]
+    assert len(model_folders) == 9
+
+    shutil.rmtree(Path(freqai.dk.full_path))
+
+
+def test_start_backtesting_from_existing_folder(mocker, freqai_conf, caplog):
+    freqai_conf.update({"timerange": "20180120-20180130"})
+    freqai_conf.get("freqai", {}).update({"save_backtest_models": True})
+    strategy = get_patched_freqai_strategy(mocker, freqai_conf)
+    exchange = get_patched_exchange(mocker, freqai_conf)
+    strategy.dp = DataProvider(freqai_conf, exchange)
+    strategy.freqai_info = freqai_conf.get("freqai", {})
+    freqai = strategy.freqai
+    freqai.live = False
+    freqai.dk = FreqaiDataKitchen(freqai_conf)
+    timerange = TimeRange.parse_timerange("20180110-20180130")
+    freqai.dd.load_all_pair_histories(timerange, freqai.dk)
+    sub_timerange = TimeRange.parse_timerange("20180110-20180130")
+    corr_df, base_df = freqai.dd.get_base_and_corr_dataframes(sub_timerange, "LTC/BTC", freqai.dk)
+
+    df = freqai.dk.use_strategy_to_populate_indicators(strategy, corr_df, base_df, "LTC/BTC")
+
+    metadata = {"pair": "ADA/BTC"}
+    freqai.start_backtesting(df, metadata, freqai.dk)
+    model_folders = [x for x in freqai.dd.full_path.iterdir() if x.is_dir()]
+
+    assert len(model_folders) == 6
+
+    # without deleting the exiting folder structure, re-run
+
+    freqai_conf.update({"timerange": "20180120-20180130"})
+    strategy = get_patched_freqai_strategy(mocker, freqai_conf)
+    exchange = get_patched_exchange(mocker, freqai_conf)
+    strategy.dp = DataProvider(freqai_conf, exchange)
+    strategy.freqai_info = freqai_conf.get("freqai", {})
+    freqai = strategy.freqai
+    freqai.live = False
+    freqai.dk = FreqaiDataKitchen(freqai_conf)
+    timerange = TimeRange.parse_timerange("20180110-20180130")
+    freqai.dd.load_all_pair_histories(timerange, freqai.dk)
+    sub_timerange = TimeRange.parse_timerange("20180110-20180130")
+    corr_df, base_df = freqai.dd.get_base_and_corr_dataframes(sub_timerange, "LTC/BTC", freqai.dk)
+
+    df = freqai.dk.use_strategy_to_populate_indicators(strategy, corr_df, base_df, "LTC/BTC")
+    freqai.start_backtesting(df, metadata, freqai.dk)
+
+    assert log_has_re(
+        "Found backtesting prediction file ",
+        caplog,
+    )
+
+    path = (freqai.dd.full_path / freqai.dk.backtest_predictions_folder)
+    prediction_files = [x for x in path.iterdir() if x.is_file()]
+    assert len(prediction_files) == 5
+
+    shutil.rmtree(Path(freqai.dk.full_path))
+
+
+def test_follow_mode(mocker, freqai_conf):
+    freqai_conf.update({"timerange": "20180110-20180130"})
+
+    strategy = get_patched_freqai_strategy(mocker, freqai_conf)
+    exchange = get_patched_exchange(mocker, freqai_conf)
+    strategy.dp = DataProvider(freqai_conf, exchange)
+    strategy.freqai_info = freqai_conf.get("freqai", {})
+    freqai = strategy.freqai
+    freqai.live = True
+    freqai.dk = FreqaiDataKitchen(freqai_conf)
+    timerange = TimeRange.parse_timerange("20180110-20180130")
+    freqai.dd.load_all_pair_histories(timerange, freqai.dk)
+
+    metadata = {"pair": "ADA/BTC"}
+    freqai.dd.set_pair_dict_info(metadata)
 
     data_load_timerange = TimeRange.parse_timerange("20180110-20180130")
     new_timerange = TimeRange.parse_timerange("20180120-20180130")
@@ -193,13 +267,33 @@
     assert Path(freqai.dk.data_path / f"{freqai.dk.model_filename}_trained_df.pkl").is_file()
     assert Path(freqai.dk.data_path / f"{freqai.dk.model_filename}_svm_model.joblib").is_file()
 
-    shutil.rmtree(Path(freqai.dk.full_path))
-
-
-def test_extract_data_and_train_model_XGBoostRegressorMultiModel(mocker, freqai_conf):
-    freqai_conf.update({"timerange": "20180110-20180130"})
-    freqai_conf.update({"freqaimodel": "XGBoostRegressorMultiTarget"})
-    freqai_conf.update({"strategy": "freqai_test_multimodel_strat"})
+    # start the follower and ask it to predict on existing files
+
+    freqai_conf.get("freqai", {}).update({"follow_mode": "true"})
+
+    strategy = get_patched_freqai_strategy(mocker, freqai_conf)
+    exchange = get_patched_exchange(mocker, freqai_conf)
+    strategy.dp = DataProvider(freqai_conf, exchange)
+    strategy.freqai_info = freqai_conf.get("freqai", {})
+    freqai = strategy.freqai
+    freqai.live = True
+    freqai.dk = FreqaiDataKitchen(freqai_conf, freqai.live)
+    timerange = TimeRange.parse_timerange("20180110-20180130")
+    freqai.dd.load_all_pair_histories(timerange, freqai.dk)
+
+    df = strategy.dp.get_pair_dataframe('ADA/BTC', '5m')
+    freqai.start_live(df, metadata, strategy, freqai.dk)
+
+    assert len(freqai.dk.return_dataframe.index) == 5702
+
+    shutil.rmtree(Path(freqai.dk.full_path))
+
+
+def test_principal_component_analysis(mocker, freqai_conf):
+    freqai_conf.update({"timerange": "20180110-20180130"})
+    freqai_conf.get("freqai", {}).get("feature_parameters", {}).update(
+        {"princpial_component_analysis": "true"})
+
     strategy = get_patched_freqai_strategy(mocker, freqai_conf)
     exchange = get_patched_exchange(mocker, freqai_conf)
     strategy.dp = DataProvider(freqai_conf, exchange)
@@ -218,195 +312,6 @@
     freqai.extract_data_and_train_model(
         new_timerange, "ADA/BTC", strategy, freqai.dk, data_load_timerange)
 
-    assert len(freqai.dk.label_list) == 2
-    assert Path(freqai.dk.data_path / f"{freqai.dk.model_filename}_model.joblib").is_file()
-    assert Path(freqai.dk.data_path / f"{freqai.dk.model_filename}_metadata.json").is_file()
-    assert Path(freqai.dk.data_path / f"{freqai.dk.model_filename}_trained_df.pkl").is_file()
-    assert Path(freqai.dk.data_path / f"{freqai.dk.model_filename}_svm_model.joblib").is_file()
-    assert len(freqai.dk.data['training_features_list']) == 26
-
-    shutil.rmtree(Path(freqai.dk.full_path))
-
-
-=======
->>>>>>> 075748b2
-def test_start_backtesting(mocker, freqai_conf):
-    freqai_conf.update({"timerange": "20180120-20180130"})
-    freqai_conf.get("freqai", {}).update({"save_backtest_models": True})
-    strategy = get_patched_freqai_strategy(mocker, freqai_conf)
-    exchange = get_patched_exchange(mocker, freqai_conf)
-    strategy.dp = DataProvider(freqai_conf, exchange)
-    strategy.freqai_info = freqai_conf.get("freqai", {})
-    freqai = strategy.freqai
-    freqai.live = False
-    freqai.dk = FreqaiDataKitchen(freqai_conf)
-    timerange = TimeRange.parse_timerange("20180110-20180130")
-    freqai.dd.load_all_pair_histories(timerange, freqai.dk)
-    sub_timerange = TimeRange.parse_timerange("20180110-20180130")
-    corr_df, base_df = freqai.dd.get_base_and_corr_dataframes(sub_timerange, "LTC/BTC", freqai.dk)
-
-    df = freqai.dk.use_strategy_to_populate_indicators(strategy, corr_df, base_df, "LTC/BTC")
-
-    metadata = {"pair": "LTC/BTC"}
-    freqai.start_backtesting(df, metadata, freqai.dk)
-    model_folders = [x for x in freqai.dd.full_path.iterdir() if x.is_dir()]
-
-    assert len(model_folders) == 6
-
-    shutil.rmtree(Path(freqai.dk.full_path))
-
-
-def test_start_backtesting_subdaily_backtest_period(mocker, freqai_conf):
-    freqai_conf.update({"timerange": "20180120-20180124"})
-    freqai_conf.get("freqai", {}).update({"backtest_period_days": 0.5})
-    freqai_conf.get("freqai", {}).update({"save_backtest_models": True})
-    strategy = get_patched_freqai_strategy(mocker, freqai_conf)
-    exchange = get_patched_exchange(mocker, freqai_conf)
-    strategy.dp = DataProvider(freqai_conf, exchange)
-    strategy.freqai_info = freqai_conf.get("freqai", {})
-    freqai = strategy.freqai
-    freqai.live = False
-    freqai.dk = FreqaiDataKitchen(freqai_conf)
-    timerange = TimeRange.parse_timerange("20180110-20180130")
-    freqai.dd.load_all_pair_histories(timerange, freqai.dk)
-    sub_timerange = TimeRange.parse_timerange("20180110-20180130")
-    corr_df, base_df = freqai.dd.get_base_and_corr_dataframes(sub_timerange, "LTC/BTC", freqai.dk)
-
-    df = freqai.dk.use_strategy_to_populate_indicators(strategy, corr_df, base_df, "LTC/BTC")
-
-    metadata = {"pair": "LTC/BTC"}
-    freqai.start_backtesting(df, metadata, freqai.dk)
-    model_folders = [x for x in freqai.dd.full_path.iterdir() if x.is_dir()]
-    assert len(model_folders) == 9
-
-    shutil.rmtree(Path(freqai.dk.full_path))
-
-
-def test_start_backtesting_from_existing_folder(mocker, freqai_conf, caplog):
-    freqai_conf.update({"timerange": "20180120-20180130"})
-    freqai_conf.get("freqai", {}).update({"save_backtest_models": True})
-    strategy = get_patched_freqai_strategy(mocker, freqai_conf)
-    exchange = get_patched_exchange(mocker, freqai_conf)
-    strategy.dp = DataProvider(freqai_conf, exchange)
-    strategy.freqai_info = freqai_conf.get("freqai", {})
-    freqai = strategy.freqai
-    freqai.live = False
-    freqai.dk = FreqaiDataKitchen(freqai_conf)
-    timerange = TimeRange.parse_timerange("20180110-20180130")
-    freqai.dd.load_all_pair_histories(timerange, freqai.dk)
-    sub_timerange = TimeRange.parse_timerange("20180110-20180130")
-    corr_df, base_df = freqai.dd.get_base_and_corr_dataframes(sub_timerange, "LTC/BTC", freqai.dk)
-
-    df = freqai.dk.use_strategy_to_populate_indicators(strategy, corr_df, base_df, "LTC/BTC")
-
-    metadata = {"pair": "ADA/BTC"}
-    freqai.start_backtesting(df, metadata, freqai.dk)
-    model_folders = [x for x in freqai.dd.full_path.iterdir() if x.is_dir()]
-
-    assert len(model_folders) == 6
-
-    # without deleting the exiting folder structure, re-run
-
-    freqai_conf.update({"timerange": "20180120-20180130"})
-    strategy = get_patched_freqai_strategy(mocker, freqai_conf)
-    exchange = get_patched_exchange(mocker, freqai_conf)
-    strategy.dp = DataProvider(freqai_conf, exchange)
-    strategy.freqai_info = freqai_conf.get("freqai", {})
-    freqai = strategy.freqai
-    freqai.live = False
-    freqai.dk = FreqaiDataKitchen(freqai_conf)
-    timerange = TimeRange.parse_timerange("20180110-20180130")
-    freqai.dd.load_all_pair_histories(timerange, freqai.dk)
-    sub_timerange = TimeRange.parse_timerange("20180110-20180130")
-    corr_df, base_df = freqai.dd.get_base_and_corr_dataframes(sub_timerange, "LTC/BTC", freqai.dk)
-
-    df = freqai.dk.use_strategy_to_populate_indicators(strategy, corr_df, base_df, "LTC/BTC")
-    freqai.start_backtesting(df, metadata, freqai.dk)
-
-    assert log_has_re(
-        "Found backtesting prediction file ",
-        caplog,
-    )
-
-    path = (freqai.dd.full_path / freqai.dk.backtest_predictions_folder)
-    prediction_files = [x for x in path.iterdir() if x.is_file()]
-    assert len(prediction_files) == 5
-
-    shutil.rmtree(Path(freqai.dk.full_path))
-
-
-def test_follow_mode(mocker, freqai_conf):
-    freqai_conf.update({"timerange": "20180110-20180130"})
-
-    strategy = get_patched_freqai_strategy(mocker, freqai_conf)
-    exchange = get_patched_exchange(mocker, freqai_conf)
-    strategy.dp = DataProvider(freqai_conf, exchange)
-    strategy.freqai_info = freqai_conf.get("freqai", {})
-    freqai = strategy.freqai
-    freqai.live = True
-    freqai.dk = FreqaiDataKitchen(freqai_conf)
-    timerange = TimeRange.parse_timerange("20180110-20180130")
-    freqai.dd.load_all_pair_histories(timerange, freqai.dk)
-
-    metadata = {"pair": "ADA/BTC"}
-    freqai.dd.set_pair_dict_info(metadata)
-
-    data_load_timerange = TimeRange.parse_timerange("20180110-20180130")
-    new_timerange = TimeRange.parse_timerange("20180120-20180130")
-
-    freqai.extract_data_and_train_model(
-        new_timerange, "ADA/BTC", strategy, freqai.dk, data_load_timerange)
-
-    assert Path(freqai.dk.data_path / f"{freqai.dk.model_filename}_model.joblib").is_file()
-    assert Path(freqai.dk.data_path / f"{freqai.dk.model_filename}_metadata.json").is_file()
-    assert Path(freqai.dk.data_path / f"{freqai.dk.model_filename}_trained_df.pkl").is_file()
-    assert Path(freqai.dk.data_path / f"{freqai.dk.model_filename}_svm_model.joblib").is_file()
-
-    # start the follower and ask it to predict on existing files
-
-    freqai_conf.get("freqai", {}).update({"follow_mode": "true"})
-
-    strategy = get_patched_freqai_strategy(mocker, freqai_conf)
-    exchange = get_patched_exchange(mocker, freqai_conf)
-    strategy.dp = DataProvider(freqai_conf, exchange)
-    strategy.freqai_info = freqai_conf.get("freqai", {})
-    freqai = strategy.freqai
-    freqai.live = True
-    freqai.dk = FreqaiDataKitchen(freqai_conf, freqai.live)
-    timerange = TimeRange.parse_timerange("20180110-20180130")
-    freqai.dd.load_all_pair_histories(timerange, freqai.dk)
-
-    df = strategy.dp.get_pair_dataframe('ADA/BTC', '5m')
-    freqai.start_live(df, metadata, strategy, freqai.dk)
-
-    assert len(freqai.dk.return_dataframe.index) == 5702
-
-    shutil.rmtree(Path(freqai.dk.full_path))
-
-
-def test_principal_component_analysis(mocker, freqai_conf):
-    freqai_conf.update({"timerange": "20180110-20180130"})
-    freqai_conf.get("freqai", {}).get("feature_parameters", {}).update(
-        {"princpial_component_analysis": "true"})
-
-    strategy = get_patched_freqai_strategy(mocker, freqai_conf)
-    exchange = get_patched_exchange(mocker, freqai_conf)
-    strategy.dp = DataProvider(freqai_conf, exchange)
-    strategy.freqai_info = freqai_conf.get("freqai", {})
-    freqai = strategy.freqai
-    freqai.live = True
-    freqai.dk = FreqaiDataKitchen(freqai_conf)
-    timerange = TimeRange.parse_timerange("20180110-20180130")
-    freqai.dd.load_all_pair_histories(timerange, freqai.dk)
-
-    freqai.dd.pair_dict = MagicMock()
-
-    data_load_timerange = TimeRange.parse_timerange("20180110-20180130")
-    new_timerange = TimeRange.parse_timerange("20180120-20180130")
-
-    freqai.extract_data_and_train_model(
-        new_timerange, "ADA/BTC", strategy, freqai.dk, data_load_timerange)
-
     assert Path(freqai.dk.data_path / f"{freqai.dk.model_filename}_pca_object.pkl")
 
     shutil.rmtree(Path(freqai.dk.full_path))