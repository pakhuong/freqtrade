--- conflicted
+++ resolved
@@ -967,15 +967,11 @@
         'enter_tag': None,
         'timeframe': 5,
         'exchange': 'binance',
-<<<<<<< HEAD
         'leverage': 1.0,
         'interest_rate': 0.0,
         'funding_fees': None,
         'trading_mode': ANY,
-=======
         'orders': [ANY],
-
->>>>>>> c0e12d63
     }
 
     mocker.patch('freqtrade.exchange.Exchange.get_rate',
@@ -1049,8 +1045,8 @@
                              "NOTHING/BTC": {
                                  "error_msg": "Pair NOTHING/BTC is not in the current blacklist."
                              }
-                             },
-                         }
+    },
+    }
     rc = client_delete(
         client,
         f"{BASE_URI}/blacklist?pairs_to_delete=HOT/BTC&pairs_to_delete=ETH/BTC")
@@ -1171,14 +1167,11 @@
         'enter_tag': None,
         'timeframe': 5,
         'exchange': 'binance',
-<<<<<<< HEAD
         'leverage': None,
         'interest_rate': None,
         'funding_fees': None,
         'trading_mode': 'spot',
-=======
         'orders': [],
->>>>>>> c0e12d63
     }
 
 
