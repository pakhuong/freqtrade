--- conflicted
+++ resolved
@@ -619,16 +619,11 @@
                                                  default_retval=stake_amount)(
                 pair=pair, current_time=datetime.now(timezone.utc),
                 current_rate=enter_limit_requested, proposed_stake=stake_amount,
-<<<<<<< HEAD
                 min_stake=min_stake_amount, max_stake=max_stake_amount,
                 side='short' if is_short else 'long'
             )
 
-        stake_amount = self.wallets._validate_stake_amount(pair, stake_amount, min_stake_amount)
-=======
-                min_stake=min_stake_amount, max_stake=max_stake_amount)
         stake_amount = self.wallets.validate_stake_amount(pair, stake_amount, min_stake_amount)
->>>>>>> 5fb0f535
 
         if not stake_amount:
             return False
@@ -1076,12 +1071,12 @@
                 continue
 
             fully_cancelled = self.update_trade_state(trade, trade.open_order_id, order)
-<<<<<<< HEAD
             is_entering = order['side'] == trade.enter_side
             not_closed = order['status'] == 'open' or fully_cancelled
             side = trade.enter_side if is_entering else trade.exit_side
             timed_out = self._check_timed_out(side, order)
             time_method = 'check_sell_timeout' if order['side'] == 'sell' else 'check_buy_timeout'
+            max_timeouts = self.config.get('unfilledtimeout', {}).get('exit_timeout_count', 0)
 
             if not_closed and (fully_cancelled or timed_out or (
                 strategy_safe_wrapper(getattr(self.strategy, time_method), default_retval=False)(
@@ -1094,33 +1089,13 @@
                     self.handle_cancel_enter(trade, order, constants.CANCEL_REASON['TIMEOUT'])
                 else:
                     self.handle_cancel_exit(trade, order, constants.CANCEL_REASON['TIMEOUT'])
-=======
-
-            if (order['side'] == 'buy' and (order['status'] == 'open' or fully_cancelled) and (
-                    fully_cancelled
-                    or self._check_timed_out('buy', order)
-                    or strategy_safe_wrapper(self.strategy.check_buy_timeout,
-                                             default_retval=False)(pair=trade.pair,
-                                                                   trade=trade,
-                                                                   order=order))):
-                self.handle_cancel_enter(trade, order, constants.CANCEL_REASON['TIMEOUT'])
-
-            elif (order['side'] == 'sell' and (order['status'] == 'open' or fully_cancelled) and (
-                  fully_cancelled
-                  or self._check_timed_out('sell', order)
-                  or strategy_safe_wrapper(self.strategy.check_sell_timeout,
-                                           default_retval=False)(pair=trade.pair,
-                                                                 trade=trade,
-                                                                 order=order))):
-                self.handle_cancel_exit(trade, order, constants.CANCEL_REASON['TIMEOUT'])
-                canceled_count = trade.get_exit_order_count()
-                max_timeouts = self.config.get('unfilledtimeout', {}).get('exit_timeout_count', 0)
-                if max_timeouts > 0 and canceled_count >= max_timeouts:
-                    logger.warning(f'Emergencyselling trade {trade}, as the sell order '
-                                   f'timed out {max_timeouts} times.')
-                    self.execute_trade_exit(trade, order.get('price'), sell_reason=SellCheckTuple(
-                        sell_type=SellType.EMERGENCY_SELL))
->>>>>>> 5fb0f535
+                    canceled_count = trade.get_exit_order_count()
+                    if max_timeouts > 0 and canceled_count >= max_timeouts:
+                        logger.warning(f'Emergencyselling trade {trade}, as the sell order '
+                                       f'timed out {max_timeouts} times.')
+                        self.execute_trade_exit(
+                            trade, order.get('price'),
+                            sell_reason=SellCheckTuple(sell_type=SellType.EMERGENCY_SELL))
 
     def cancel_all_open_orders(self) -> None:
         """
