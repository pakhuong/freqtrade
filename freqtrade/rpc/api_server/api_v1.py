import logging
from copy import deepcopy
from typing import List, Optional

from fastapi import APIRouter, Depends, Query
from fastapi.exceptions import HTTPException

from freqtrade import __version__
from freqtrade.data.history import get_datahandler
from freqtrade.enums import CandleType, TradingMode
from freqtrade.exceptions import OperationalException
from freqtrade.rpc import RPC
from freqtrade.rpc.api_server.api_schemas import (AvailablePairs, Balances, BlacklistPayload,
                                                  BlacklistResponse, Count, Daily,
                                                  DeleteLockRequest, DeleteTrade,
                                                  ExchangeListResponse, ForceEnterPayload,
                                                  ForceEnterResponse, ForceExitPayload,
                                                  FreqAIModelListResponse, Health, Locks, Logs,
                                                  OpenTradeSchema, PairHistory, PerformanceEntry,
                                                  Ping, PlotConfig, Profit, ResultMsg, ShowConfig,
                                                  Stats, StatusMsg, StrategyListResponse,
                                                  StrategyResponse, SysInfo, Version,
                                                  WhitelistResponse)
from freqtrade.rpc.api_server.deps import get_config, get_exchange, get_rpc, get_rpc_optional
from freqtrade.rpc.rpc import RPCException


logger = logging.getLogger(__name__)

# API version
# Pre-1.1, no version was provided
# Version increments should happen in "small" steps (1.1, 1.12, ...) unless big changes happen.
# 1.11: forcebuy and forcesell accept ordertype
# 1.12: add blacklist delete endpoint
# 1.13: forcebuy supports stake_amount
# versions 2.xx -> futures/short branch
# 2.14: Add entry/exit orders to trade response
# 2.15: Add backtest history endpoints
# 2.16: Additional daily metrics
# 2.17: Forceentry - leverage, partial force_exit
# 2.20: Add websocket endpoints
# 2.21: Add new_candle messagetype
# 2.22: Add FreqAI to backtesting
# 2.23: Allow plot config request in webserver mode
# 2.24: Add cancel_open_order endpoint
# 2.25: Add several profit values to /status endpoint
# 2.26: increase /balance output
# 2.27: Add /trades/<id>/reload endpoint
# 2.28: Switch reload endpoint to Post
<<<<<<< HEAD
# 2.29: new /pairlists endpoint
=======
# 2.29: Add /exchanges endpoint
>>>>>>> 12e31208
API_VERSION = 2.29

# Public API, requires no auth.
router_public = APIRouter()
# Private API, protected by authentication
router = APIRouter()


@router_public.get('/ping', response_model=Ping)
def ping():
    """simple ping"""
    return {"status": "pong"}


@router.get('/version', response_model=Version, tags=['info'])
def version():
    """ Bot Version info"""
    return {"version": __version__}


@router.get('/balance', response_model=Balances, tags=['info'])
def balance(rpc: RPC = Depends(get_rpc), config=Depends(get_config)):
    """Account Balances"""
    return rpc._rpc_balance(config['stake_currency'], config.get('fiat_display_currency', ''),)


@router.get('/count', response_model=Count, tags=['info'])
def count(rpc: RPC = Depends(get_rpc)):
    return rpc._rpc_count()


@router.get('/performance', response_model=List[PerformanceEntry], tags=['info'])
def performance(rpc: RPC = Depends(get_rpc)):
    return rpc._rpc_performance()


@router.get('/profit', response_model=Profit, tags=['info'])
def profit(rpc: RPC = Depends(get_rpc), config=Depends(get_config)):
    return rpc._rpc_trade_statistics(config['stake_currency'],
                                     config.get('fiat_display_currency')
                                     )


@router.get('/stats', response_model=Stats, tags=['info'])
def stats(rpc: RPC = Depends(get_rpc)):
    return rpc._rpc_stats()


@router.get('/daily', response_model=Daily, tags=['info'])
def daily(timescale: int = 7, rpc: RPC = Depends(get_rpc), config=Depends(get_config)):
    return rpc._rpc_timeunit_profit(timescale, config['stake_currency'],
                                    config.get('fiat_display_currency', ''))


@router.get('/status', response_model=List[OpenTradeSchema], tags=['info'])
def status(rpc: RPC = Depends(get_rpc)):
    try:
        return rpc._rpc_trade_status()
    except RPCException:
        return []


# Using the responsemodel here will cause a ~100% increase in response time (from 1s to 2s)
# on big databases. Correct response model: response_model=TradeResponse,
@router.get('/trades', tags=['info', 'trading'])
def trades(limit: int = 500, offset: int = 0, rpc: RPC = Depends(get_rpc)):
    return rpc._rpc_trade_history(limit, offset=offset, order_by_id=True)


@router.get('/trade/{tradeid}', response_model=OpenTradeSchema, tags=['info', 'trading'])
def trade(tradeid: int = 0, rpc: RPC = Depends(get_rpc)):
    try:
        return rpc._rpc_trade_status([tradeid])[0]
    except (RPCException, KeyError):
        raise HTTPException(status_code=404, detail='Trade not found.')


@router.delete('/trades/{tradeid}', response_model=DeleteTrade, tags=['info', 'trading'])
def trades_delete(tradeid: int, rpc: RPC = Depends(get_rpc)):
    return rpc._rpc_delete(tradeid)


@router.delete('/trades/{tradeid}/open-order', response_model=OpenTradeSchema,  tags=['trading'])
def trade_cancel_open_order(tradeid: int, rpc: RPC = Depends(get_rpc)):
    rpc._rpc_cancel_open_order(tradeid)
    return rpc._rpc_trade_status([tradeid])[0]


@router.post('/trades/{tradeid}/reload', response_model=OpenTradeSchema,  tags=['trading'])
def trade_reload(tradeid: int, rpc: RPC = Depends(get_rpc)):
    rpc._rpc_reload_trade_from_exchange(tradeid)
    return rpc._rpc_trade_status([tradeid])[0]


# TODO: Missing response model
@router.get('/edge', tags=['info'])
def edge(rpc: RPC = Depends(get_rpc)):
    return rpc._rpc_edge()


@router.get('/show_config', response_model=ShowConfig, tags=['info'])
def show_config(rpc: Optional[RPC] = Depends(get_rpc_optional), config=Depends(get_config)):
    state = ''
    strategy_version = None
    if rpc:
        state = rpc._freqtrade.state
        strategy_version = rpc._freqtrade.strategy.version()
    resp = RPC._rpc_show_config(config, state, strategy_version)
    resp['api_version'] = API_VERSION
    return resp


# /forcebuy is deprecated with short addition. use /forceentry instead
@router.post('/forceenter', response_model=ForceEnterResponse, tags=['trading'])
@router.post('/forcebuy', response_model=ForceEnterResponse, tags=['trading'])
def force_entry(payload: ForceEnterPayload, rpc: RPC = Depends(get_rpc)):
    ordertype = payload.ordertype.value if payload.ordertype else None

    trade = rpc._rpc_force_entry(payload.pair, payload.price, order_side=payload.side,
                                 order_type=ordertype, stake_amount=payload.stakeamount,
                                 enter_tag=payload.entry_tag or 'force_entry',
                                 leverage=payload.leverage)

    if trade:
        return ForceEnterResponse.parse_obj(trade.to_json())
    else:
        return ForceEnterResponse.parse_obj(
            {"status": f"Error entering {payload.side} trade for pair {payload.pair}."})


# /forcesell is deprecated with short addition. use /forceexit instead
@router.post('/forceexit', response_model=ResultMsg, tags=['trading'])
@router.post('/forcesell', response_model=ResultMsg, tags=['trading'])
def forceexit(payload: ForceExitPayload, rpc: RPC = Depends(get_rpc)):
    ordertype = payload.ordertype.value if payload.ordertype else None
    return rpc._rpc_force_exit(payload.tradeid, ordertype, amount=payload.amount)


@router.get('/blacklist', response_model=BlacklistResponse, tags=['info', 'pairlist'])
def blacklist(rpc: RPC = Depends(get_rpc)):
    return rpc._rpc_blacklist()


@router.post('/blacklist', response_model=BlacklistResponse, tags=['info', 'pairlist'])
def blacklist_post(payload: BlacklistPayload, rpc: RPC = Depends(get_rpc)):
    return rpc._rpc_blacklist(payload.blacklist)


@router.delete('/blacklist', response_model=BlacklistResponse, tags=['info', 'pairlist'])
def blacklist_delete(pairs_to_delete: List[str] = Query([]), rpc: RPC = Depends(get_rpc)):
    """Provide a list of pairs to delete from the blacklist"""

    return rpc._rpc_blacklist_delete(pairs_to_delete)


@router.get('/whitelist', response_model=WhitelistResponse, tags=['info', 'pairlist'])
def whitelist(rpc: RPC = Depends(get_rpc)):
    return rpc._rpc_whitelist()


@router.get('/locks', response_model=Locks, tags=['info', 'locks'])
def locks(rpc: RPC = Depends(get_rpc)):
    return rpc._rpc_locks()


@router.delete('/locks/{lockid}', response_model=Locks, tags=['info', 'locks'])
def delete_lock(lockid: int, rpc: RPC = Depends(get_rpc)):
    return rpc._rpc_delete_lock(lockid=lockid)


@router.post('/locks/delete', response_model=Locks, tags=['info', 'locks'])
def delete_lock_pair(payload: DeleteLockRequest, rpc: RPC = Depends(get_rpc)):
    return rpc._rpc_delete_lock(lockid=payload.lockid, pair=payload.pair)


@router.get('/logs', response_model=Logs, tags=['info'])
def logs(limit: Optional[int] = None):
    return RPC._rpc_get_logs(limit)


@router.post('/start', response_model=StatusMsg, tags=['botcontrol'])
def start(rpc: RPC = Depends(get_rpc)):
    return rpc._rpc_start()


@router.post('/stop', response_model=StatusMsg, tags=['botcontrol'])
def stop(rpc: RPC = Depends(get_rpc)):
    return rpc._rpc_stop()


@router.post('/stopentry', response_model=StatusMsg, tags=['botcontrol'])
@router.post('/stopbuy', response_model=StatusMsg, tags=['botcontrol'])
def stop_buy(rpc: RPC = Depends(get_rpc)):
    return rpc._rpc_stopentry()


@router.post('/reload_config', response_model=StatusMsg, tags=['botcontrol'])
def reload_config(rpc: RPC = Depends(get_rpc)):
    return rpc._rpc_reload_config()


@router.get('/pair_candles', response_model=PairHistory, tags=['candle data'])
def pair_candles(
        pair: str, timeframe: str, limit: Optional[int] = None, rpc: RPC = Depends(get_rpc)):
    return rpc._rpc_analysed_dataframe(pair, timeframe, limit)


@router.get('/pair_history', response_model=PairHistory, tags=['candle data'])
def pair_history(pair: str, timeframe: str, timerange: str, strategy: str,
                 freqaimodel: Optional[str] = None,
                 config=Depends(get_config), exchange=Depends(get_exchange)):
    # The initial call to this endpoint can be slow, as it may need to initialize
    # the exchange class.
    config = deepcopy(config)
    config.update({
        'strategy': strategy,
        'timerange': timerange,
        'freqaimodel': freqaimodel if freqaimodel else config.get('freqaimodel'),
    })
    return RPC._rpc_analysed_history_full(config, pair, timeframe, exchange)


@router.get('/plot_config', response_model=PlotConfig, tags=['candle data'])
def plot_config(strategy: Optional[str] = None, config=Depends(get_config),
                rpc: Optional[RPC] = Depends(get_rpc_optional)):
    if not strategy:
        if not rpc:
            raise RPCException("Strategy is mandatory in webserver mode.")
        return PlotConfig.parse_obj(rpc._rpc_plot_config())
    else:
        config1 = deepcopy(config)
        config1.update({
            'strategy': strategy
        })
        return PlotConfig.parse_obj(RPC._rpc_plot_config_with_strategy(config1))


@router.get('/strategies', response_model=StrategyListResponse, tags=['strategy'])
def list_strategies(config=Depends(get_config)):
    from freqtrade.resolvers.strategy_resolver import StrategyResolver
    strategies = StrategyResolver.search_all_objects(
        config, False, config.get('recursive_strategy_search', False))
    strategies = sorted(strategies, key=lambda x: x['name'])

    return {'strategies': [x['name'] for x in strategies]}


@router.get('/strategy/{strategy}', response_model=StrategyResponse, tags=['strategy'])
def get_strategy(strategy: str, config=Depends(get_config)):
    if ":" in strategy:
        raise HTTPException(status_code=500, detail="base64 encoded strategies are not allowed.")

    config_ = deepcopy(config)
    from freqtrade.resolvers.strategy_resolver import StrategyResolver
    try:
        strategy_obj = StrategyResolver._load_strategy(strategy, config_,
                                                       extra_dir=config_.get('strategy_path'))
    except OperationalException:
        raise HTTPException(status_code=404, detail='Strategy not found')

    return {
        'strategy': strategy_obj.get_strategy_name(),
        'code': strategy_obj.__source__,
    }


@router.get('/exchanges', response_model=ExchangeListResponse, tags=[])
def list_exchanges(config=Depends(get_config)):
    from freqtrade.exchange import list_available_exchanges
    exchanges = list_available_exchanges(config)
    return {
        'exchanges': exchanges,
    }


@router.get('/freqaimodels', response_model=FreqAIModelListResponse, tags=['freqai'])
def list_freqaimodels(config=Depends(get_config)):
    from freqtrade.resolvers.freqaimodel_resolver import FreqaiModelResolver
    models = FreqaiModelResolver.search_all_objects(
        config, False)
    models = sorted(models, key=lambda x: x['name'])

    return {'freqaimodels': [x['name'] for x in models]}


@router.get('/available_pairs', response_model=AvailablePairs, tags=['candle data'])
def list_available_pairs(timeframe: Optional[str] = None, stake_currency: Optional[str] = None,
                         candletype: Optional[CandleType] = None, config=Depends(get_config)):

    dh = get_datahandler(config['datadir'], config.get('dataformat_ohlcv'))
    trading_mode: TradingMode = config.get('trading_mode', TradingMode.SPOT)
    pair_interval = dh.ohlcv_get_available_data(config['datadir'], trading_mode)

    if timeframe:
        pair_interval = [pair for pair in pair_interval if pair[1] == timeframe]
    if stake_currency:
        pair_interval = [pair for pair in pair_interval if pair[0].endswith(stake_currency)]
    if candletype:
        pair_interval = [pair for pair in pair_interval if pair[2] == candletype]
    else:
        candle_type = CandleType.get_default(trading_mode)
        pair_interval = [pair for pair in pair_interval if pair[2] == candle_type]

    pair_interval = sorted(pair_interval, key=lambda x: x[0])

    pairs = list({x[0] for x in pair_interval})
    pairs.sort()
    result = {
        'length': len(pairs),
        'pairs': pairs,
        'pair_interval': pair_interval,
    }
    return result


@router.get('/sysinfo', response_model=SysInfo, tags=['info'])
def sysinfo():
    return RPC._rpc_sysinfo()


@router.get('/health', response_model=Health, tags=['info'])
def health(rpc: RPC = Depends(get_rpc)):
    return rpc.health()<|MERGE_RESOLUTION|>--- conflicted
+++ resolved
@@ -47,12 +47,9 @@
 # 2.26: increase /balance output
 # 2.27: Add /trades/<id>/reload endpoint
 # 2.28: Switch reload endpoint to Post
-<<<<<<< HEAD
-# 2.29: new /pairlists endpoint
-=======
 # 2.29: Add /exchanges endpoint
->>>>>>> 12e31208
-API_VERSION = 2.29
+# 2.30: new /pairlists endpoint
+API_VERSION = 2.30
 
 # Public API, requires no auth.
 router_public = APIRouter()
