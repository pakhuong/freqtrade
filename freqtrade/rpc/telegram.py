# pragma pylint: disable=unused-argument, unused-variable, protected-access, invalid-name

"""
This module manage Telegram communication
"""
import json
import logging
from datetime import timedelta, datetime
from itertools import chain
from typing import Any, Callable, Dict, List, Union

import arrow
from tabulate import tabulate
from telegram import KeyboardButton, ParseMode, ReplyKeyboardMarkup, Update, InlineKeyboardButton, InlineKeyboardMarkup
from telegram.error import NetworkError, TelegramError
from telegram.ext import CallbackContext, CommandHandler, Updater, CallbackQueryHandler
from telegram.utils.helpers import escape_markdown

from freqtrade.__init__ import __version__
from freqtrade.exceptions import OperationalException
from freqtrade.misc import round_coin_value
from freqtrade.rpc import RPC, RPCException, RPCHandler, RPCMessageType


logger = logging.getLogger(__name__)

logger.debug('Included module rpc.telegram ...')

MAX_TELEGRAM_MESSAGE_LENGTH = 4096


def authorized_only(command_handler: Callable[..., None]) -> Callable[..., Any]:
    """
    Decorator to check if the message comes from the correct chat_id
    :param command_handler: Telegram CommandHandler
    :return: decorated function
    """

    def wrapper(self, *args, **kwargs):
        """ Decorator logic """
        update = kwargs.get('update') or args[0]

        # Reject unauthorized messages
        if update.callback_query:
            cchat_id = int(update.callback_query.message.chat.id)
        else:
            cchat_id = int(update.message.chat_id)
            
        chat_id = int(self._config['telegram']['chat_id'])
        if cchat_id != chat_id:
            logger.info(
                'Rejected unauthorized message from: %s',
                update.message.chat_id
            )
            return wrapper

        logger.info(
            'Executing handler: %s for chat_id: %s',
            command_handler.__name__,
            chat_id
        )
        try:
            return command_handler(self, *args, **kwargs)
        except BaseException:
            logger.exception('Exception occurred within Telegram module')

    return wrapper


class Telegram(RPCHandler):
    """  This class handles all telegram communication """

    def __init__(self, rpc: RPC, config: Dict[str, Any]) -> None:

        """
        Init the Telegram call, and init the super class RPCHandler
        :param rpc: instance of RPC Helper class
        :param config: Configuration object
        :return: None
        """
        super().__init__(rpc, config)

        self._updater: Updater
        self._init_keyboard()
        self._init()

    def _init_keyboard(self) -> None:
        """
        Validates the keyboard configuration from telegram config
        section.
        """
        self._keyboard: List[List[Union[str, KeyboardButton]]] = [
            ['/daily', '/profit', '/balance'],
            ['/status', '/status table', '/performance'],
            ['/count', '/start', '/stop', '/help']
        ]
        # do not allow commands with mandatory arguments and critical cmds
        # like /forcesell and /forcebuy
        # TODO: DRY! - its not good to list all valid cmds here. But otherwise
        #       this needs refacoring of the whole telegram module (same
        #       problem in _help()).
        valid_keys: List[str] = ['/start', '/stop', '/status', '/status table',
                                 '/trades', '/profit', '/performance', '/daily',
                                 '/stats', '/count', '/locks', '/balance',
                                 '/stopbuy', '/reload_config', '/show_config',
                                 '/logs', '/whitelist', '/blacklist', '/edge',
                                 '/help', '/version']

        # custom keyboard specified in config.json
        cust_keyboard = self._config['telegram'].get('keyboard', [])
        if cust_keyboard:
            # check for valid shortcuts
            invalid_keys = [b for b in chain.from_iterable(cust_keyboard)
                            if b not in valid_keys]
            if len(invalid_keys):
                err_msg = ('config.telegram.keyboard: Invalid commands for '
                           f'custom Telegram keyboard: {invalid_keys}'
                           f'\nvalid commands are: {valid_keys}')
                raise OperationalException(err_msg)
            else:
                self._keyboard = cust_keyboard
                logger.info('using custom keyboard from '
                            f'config.json: {self._keyboard}')

    def _init(self) -> None:
        """
        Initializes this module with the given config,
        registers all known command handlers
        and starts polling for message updates
        """
        self._updater = Updater(token=self._config['telegram']['token'], workers=0,
                                use_context=True)

        # Register command handler and start telegram message polling
        handles = [
            CommandHandler('status', self._status),
            CommandHandler('profit', self._profit),
            CommandHandler('balance', self._balance),
            CommandHandler('start', self._start),
            CommandHandler('stop', self._stop),
            CommandHandler('forcesell', self._forcesell),
            CommandHandler('forcebuy', self._forcebuy),
            CommandHandler('trades', self._trades),
            CommandHandler('delete', self._delete_trade),
            CommandHandler('performance', self._performance),
            CommandHandler('stats', self._stats),
            CommandHandler('daily', self._daily),
            CommandHandler('count', self._count),
            CommandHandler('locks', self._locks),
            CommandHandler(['reload_config', 'reload_conf'], self._reload_config),
            CommandHandler(['show_config', 'show_conf'], self._show_config),
            CommandHandler('stopbuy', self._stopbuy),
            CommandHandler('whitelist', self._whitelist),
            CommandHandler('blacklist', self._blacklist),
            CommandHandler('logs', self._logs),
            CommandHandler('edge', self._edge),
            CommandHandler('help', self._help),
            CommandHandler('version', self._version),
        ]
        callbacks = [
            CallbackQueryHandler(self._status_table, pattern='update_status_table'),
            CallbackQueryHandler(self._daily, pattern='update_daily'),
            CallbackQueryHandler(self._profit, pattern='update_profit'),
            CallbackQueryHandler(self._balance, pattern='update_balance'),
            CallbackQueryHandler(self._performance, pattern='update_performance'),
            CallbackQueryHandler(self._count, pattern='update_count')
        ]
        for handle in handles:
            self._updater.dispatcher.add_handler(handle)

        for handle in callbacks:
            self._updater.dispatcher.add_handler(handle)

        self._updater.start_polling(
            clean=True,
            bootstrap_retries=-1,
            timeout=30,
            read_latency=60,
        )
        logger.info(
            'rpc.telegram is listening for following commands: %s',
            [h.command for h in handles]
        )

    def cleanup(self) -> None:
        """
        Stops all running telegram threads.
        :return: None
        """
        self._updater.stop()

    def send_msg(self, msg: Dict[str, Any]) -> None:
        """ Send a message to telegram channel """

        noti = self._config['telegram'].get('notification_settings', {}
                                            ).get(str(msg['type']), 'on')
        if noti == 'off':
            logger.info(f"Notification '{msg['type']}' not sent.")
            # Notification disabled
            return

        if msg['type'] == RPCMessageType.BUY_NOTIFICATION:
            if self._rpc._fiat_converter:
                msg['stake_amount_fiat'] = self._rpc._fiat_converter.convert_amount(
                    msg['stake_amount'], msg['stake_currency'], msg['fiat_currency'])
            else:
                msg['stake_amount_fiat'] = 0

            message = (f"\N{LARGE BLUE CIRCLE} *{msg['exchange']}:* Buying {msg['pair']}\n"
                       f"*Amount:* `{msg['amount']:.8f}`\n"
                       f"*Open Rate:* `{msg['limit']:.8f}`\n"
                       f"*Current Rate:* `{msg['current_rate']:.8f}`\n"
                       f"*Total:* `({round_coin_value(msg['stake_amount'], msg['stake_currency'])}")

            if msg.get('fiat_currency', None):
                message += f", {round_coin_value(msg['stake_amount_fiat'], msg['fiat_currency'])}"
            message += ")`"

        elif msg['type'] == RPCMessageType.BUY_CANCEL_NOTIFICATION:
            message = ("\N{WARNING SIGN} *{exchange}:* "
                       "Cancelling open buy Order for {pair}. Reason: {reason}.".format(**msg))

        elif msg['type'] == RPCMessageType.SELL_NOTIFICATION:
            msg['amount'] = round(msg['amount'], 8)
            msg['profit_percent'] = round(msg['profit_ratio'] * 100, 2)
            msg['duration'] = msg['close_date'].replace(
                microsecond=0) - msg['open_date'].replace(microsecond=0)
            msg['duration_min'] = msg['duration'].total_seconds() / 60

            msg['emoji'] = self._get_sell_emoji(msg)

            message = ("{emoji} *{exchange}:* Selling {pair}\n"
                       "*Amount:* `{amount:.8f}`\n"
                       "*Open Rate:* `{open_rate:.8f}`\n"
                       "*Current Rate:* `{current_rate:.8f}`\n"
                       "*Close Rate:* `{limit:.8f}`\n"
                       "*Sell Reason:* `{sell_reason}`\n"
                       "*Duration:* `{duration} ({duration_min:.1f} min)`\n"
                       "*Profit:* `{profit_percent:.2f}%`").format(**msg)

            # Check if all sell properties are available.
            # This might not be the case if the message origin is triggered by /forcesell
            if (all(prop in msg for prop in ['gain', 'fiat_currency', 'stake_currency'])
                    and self._rpc._fiat_converter):
                msg['profit_fiat'] = self._rpc._fiat_converter.convert_amount(
                    msg['profit_amount'], msg['stake_currency'], msg['fiat_currency'])
                message += (' `({gain}: {profit_amount:.8f} {stake_currency}'
                            ' / {profit_fiat:.3f} {fiat_currency})`').format(**msg)

        elif msg['type'] == RPCMessageType.SELL_CANCEL_NOTIFICATION:
            message = ("\N{WARNING SIGN} *{exchange}:* Cancelling Open Sell Order "
                       "for {pair}. Reason: {reason}").format(**msg)

        elif msg['type'] == RPCMessageType.STATUS_NOTIFICATION:
            message = '*Status:* `{status}`'.format(**msg)

        elif msg['type'] == RPCMessageType.WARNING_NOTIFICATION:
            message = '\N{WARNING SIGN} *Warning:* `{status}`'.format(**msg)

        elif msg['type'] == RPCMessageType.STARTUP_NOTIFICATION:
            message = '{status}'.format(**msg)

        else:
            raise NotImplementedError('Unknown message type: {}'.format(msg['type']))

        self._send_msg(message, disable_notification=(noti == 'silent'))

    def _get_sell_emoji(self, msg):
        """
        Get emoji for sell-side
        """

        if float(msg['profit_percent']) >= 5.0:
            return "\N{ROCKET}"
        elif float(msg['profit_percent']) >= 0.0:
            return "\N{EIGHT SPOKED ASTERISK}"
        elif msg['sell_reason'] == "stop_loss":
            return"\N{WARNING SIGN}"
        else:
            return "\N{CROSS MARK}"

    @authorized_only
    def _status(self, update: Update, context: CallbackContext) -> None:
        """
        Handler for /status.
        Returns the current TradeThread status
        :param bot: telegram bot
        :param update: message update
        :return: None
        """

        if context.args and 'table' in context.args:
            self._status_table(update, context)
            return

        try:

            # Check if there's at least one numerical ID provided.
            # If so, try to get only these trades.
            trade_ids = []
            if context.args and len(context.args) > 0:
                trade_ids = [int(i) for i in context.args if i.isnumeric()]

            results = self._rpc._rpc_trade_status(trade_ids=trade_ids)

            messages = []
            for r in results:
                lines = [
                    "*Trade ID:* `{trade_id}` `(since {open_date_hum})`",
                    "*Current Pair:* {pair}",
                    "*Amount:* `{amount} ({stake_amount} {base_currency})`",
                    "*Open Rate:* `{open_rate:.8f}`",
                    "*Close Rate:* `{close_rate}`" if r['close_rate'] else "",
                    "*Current Rate:* `{current_rate:.8f}`",
                    ("*Current Profit:* " if r['is_open'] else "*Close Profit: *")
                    + "`{profit_pct:.2f}%`",
                ]
                if (r['stop_loss_abs'] != r['initial_stop_loss_abs']
                        and r['initial_stop_loss_pct'] is not None):
                    # Adding initial stoploss only if it is different from stoploss
                    lines.append("*Initial Stoploss:* `{initial_stop_loss_abs:.8f}` "
                                 "`({initial_stop_loss_pct:.2f}%)`")

                # Adding stoploss and stoploss percentage only if it is not None
                lines.append("*Stoploss:* `{stop_loss_abs:.8f}` " +
                             ("`({stop_loss_pct:.2f}%)`" if r['stop_loss_pct'] else ""))
                lines.append("*Stoploss distance:* `{stoploss_current_dist:.8f}` "
                             "`({stoploss_current_dist_pct:.2f}%)`")
                if r['open_order']:
                    if r['sell_order_status']:
                        lines.append("*Open Order:* `{open_order}` - `{sell_order_status}`")
                    else:
                        lines.append("*Open Order:* `{open_order}`")

                # Filter empty lines using list-comprehension
                messages.append("\n".join([line for line in lines if line]).format(**r))

            for msg in messages:
                self._send_msg(msg)

        except RPCException as e:
            self._send_msg(str(e))

    @authorized_only
    def _status_table(self, update: Update, context: CallbackContext) -> None:
        """
        Handler for /status table.
        Returns the current TradeThread status in table format
        :param bot: telegram bot
        :param update: message update
        :return: None
        """
        try:
            statlist, head = self._rpc._rpc_status_table(
                self._config['stake_currency'], self._config.get('fiat_display_currency', ''))
            message = tabulate(statlist, headers=head, tablefmt='simple')
            if(update.callback_query):
                query = update.callback_query
                self._update_msg(chat_id=query.message.chat_id, message_id=query.message.message_id, msg=f"<pre>{message}</pre>", parse_mode=ParseMode.HTML, callback_path="update_status_table", reload_able=True)
            else:
                self._send_msg(f"<pre>{message}</pre>", reload_able=True, callback_path="update_status_table", parse_mode=ParseMode.HTML)
        except RPCException as e:
            self._send_msg(str(e))

    @authorized_only
    def _daily(self, update: Update, context: CallbackContext) -> None:
        """
        Handler for /daily <n>
        Returns a daily profit (in BTC) over the last n days.
        :param bot: telegram bot
        :param update: message update
        :return: None
        """
        stake_cur = self._config['stake_currency']
        fiat_disp_cur = self._config.get('fiat_display_currency', '')
        try:
            timescale = int(context.args[0]) if context.args else 7
        except (TypeError, ValueError, IndexError):
            timescale = 7
        try:
            stats = self._rpc._rpc_daily_profit(
                timescale,
                stake_cur,
                fiat_disp_cur
            )
            stats_tab = tabulate(
                [[day['date'],
                  f"{round_coin_value(day['abs_profit'], stats['stake_currency'])}",
                  f"{day['fiat_value']:.3f} {stats['fiat_display_currency']}",
                  f"{day['trade_count']} trades"] for day in stats['data']],
                headers=[
                    'Day',
                    f'Profit {stake_cur}',
                    f'Profit {fiat_disp_cur}',
                    'Trades',
                ],
                tablefmt='simple')
            message = f'<b>Daily Profit over the last {timescale} days</b>:\n<pre>{stats_tab}</pre>'
            if(update.callback_query):
                query = update.callback_query
                self._update_msg(chat_id=query.message.chat_id, message_id=query.message.message_id, msg=message, parse_mode=ParseMode.HTML, callback_path="update_daily", reload_able=True)
            else:
                self._send_msg(msg=message, parse_mode=ParseMode.HTML, callback_path="update_daily", reload_able=True)
        except RPCException as e:
            self._send_msg(str(e))

    @authorized_only
    def _profit(self, update: Update, context: CallbackContext) -> None:
        """
        Handler for /profit.
        Returns a cumulative profit statistics.
        :param bot: telegram bot
        :param update: message update
        :return: None
        """
        stake_cur = self._config['stake_currency']
        fiat_disp_cur = self._config.get('fiat_display_currency', '')

        stats = self._rpc._rpc_trade_statistics(
            stake_cur,
            fiat_disp_cur)
        profit_closed_coin = stats['profit_closed_coin']
        profit_closed_percent_mean = stats['profit_closed_percent_mean']
        profit_closed_percent_sum = stats['profit_closed_percent_sum']
        profit_closed_fiat = stats['profit_closed_fiat']
        profit_all_coin = stats['profit_all_coin']
        profit_all_percent_mean = stats['profit_all_percent_mean']
        profit_all_percent_sum = stats['profit_all_percent_sum']
        profit_all_fiat = stats['profit_all_fiat']
        trade_count = stats['trade_count']
        first_trade_date = stats['first_trade_date']
        latest_trade_date = stats['latest_trade_date']
        avg_duration = stats['avg_duration']
        best_pair = stats['best_pair']
        best_rate = stats['best_rate']
        if stats['trade_count'] == 0:
            markdown_msg = 'No trades yet.'
        else:
            # Message to display
            if stats['closed_trade_count'] > 0:
                markdown_msg = ("*ROI:* Closed trades\n"
                                f"∙ `{round_coin_value(profit_closed_coin, stake_cur)} "
                                f"({profit_closed_percent_mean:.2f}%) "
                                f"({profit_closed_percent_sum} \N{GREEK CAPITAL LETTER SIGMA}%)`\n"
                                f"∙ `{round_coin_value(profit_closed_fiat, fiat_disp_cur)}`\n")
            else:
                markdown_msg = "`No closed trade` \n"

            markdown_msg += (f"*ROI:* All trades\n"
                             f"∙ `{round_coin_value(profit_all_coin, stake_cur)} "
                             f"({profit_all_percent_mean:.2f}%) "
                             f"({profit_all_percent_sum} \N{GREEK CAPITAL LETTER SIGMA}%)`\n"
                             f"∙ `{round_coin_value(profit_all_fiat, fiat_disp_cur)}`\n"
                             f"*Total Trade Count:* `{trade_count}`\n"
                             f"*First Trade opened:* `{first_trade_date}`\n"
                             f"*Latest Trade opened:* `{latest_trade_date}\n`"
                             f"*Win / Loss:* `{stats['winning_trades']} / {stats['losing_trades']}`"
                             )
            if stats['closed_trade_count'] > 0:
                markdown_msg += (f"\n*Avg. Duration:* `{avg_duration}`\n"
                                 f"*Best Performing:* `{best_pair}: {best_rate:.2f}%`")
        if(update.callback_query):
            query = update.callback_query
            self._update_msg(chat_id=query.message.chat_id, message_id=query.message.message_id, msg=markdown_msg, callback_path="update_profit", reload_able=True)
        else:
            self._send_msg(msg=markdown_msg, callback_path="update_profit", reload_able=True)

    @authorized_only
    def _stats(self, update: Update, context: CallbackContext) -> None:
        """
        Handler for /stats
        Show stats of recent trades
        """
        stats = self._rpc._rpc_stats()

        reason_map = {
            'roi': 'ROI',
            'stop_loss': 'Stoploss',
            'trailing_stop_loss': 'Trail. Stop',
            'stoploss_on_exchange': 'Stoploss',
            'sell_signal': 'Sell Signal',
            'force_sell': 'Forcesell',
            'emergency_sell': 'Emergency Sell',
        }
        sell_reasons_tabulate = [
            [
                reason_map.get(reason, reason),
                sum(count.values()),
                count['wins'],
                count['losses']
            ] for reason, count in stats['sell_reasons'].items()
        ]
        sell_reasons_msg = tabulate(
            sell_reasons_tabulate,
            headers=['Sell Reason', 'Sells', 'Wins', 'Losses']
            )
        durations = stats['durations']
        duration_msg = tabulate([
            ['Wins', str(timedelta(seconds=durations['wins']))
             if durations['wins'] != 'N/A' else 'N/A'],
            ['Losses', str(timedelta(seconds=durations['losses']))
             if durations['losses'] != 'N/A' else 'N/A']
            ],
            headers=['', 'Avg. Duration']
        )
        msg = (f"""```\n{sell_reasons_msg}```\n```\n{duration_msg}```""")

        self._send_msg(msg, ParseMode.MARKDOWN)

    @authorized_only
    def _balance(self, update: Update, context: CallbackContext) -> None:
        """ Handler for /balance """
        try:
            result = self._rpc._rpc_balance(self._config['stake_currency'],
                                            self._config.get('fiat_display_currency', ''))

            output = ''
            if self._config['dry_run']:
                output += (
                    f"*Warning:* Simulated balances in Dry Mode.\n"
                    "This mode is still experimental!\n"
                    "Starting capital: "
                    f"`{self._config['dry_run_wallet']}` {self._config['stake_currency']}.\n"
                )
            for curr in result['currencies']:
                if curr['est_stake'] > 0.0001:
                    curr_output = (
                        f"*{curr['currency']}:*\n"
                        f"\t`Available: {curr['free']:.8f}`\n"
                        f"\t`Balance: {curr['balance']:.8f}`\n"
                        f"\t`Pending: {curr['used']:.8f}`\n"
                        f"\t`Est. {curr['stake']}: "
                        f"{round_coin_value(curr['est_stake'], curr['stake'], False)}`\n")
                else:
                    curr_output = f"*{curr['currency']}:* not showing <1$ amount \n"

                # Handle overflowing messsage length
                if len(output + curr_output) >= MAX_TELEGRAM_MESSAGE_LENGTH:
                    self._send_msg(output)
                    output = curr_output
                else:
                    output += curr_output

            output += ("\n*Estimated Value*:\n"
<<<<<<< HEAD
                       "\t`{stake}: {total: .8f}`\n"
                       "\t`{symbol}: {value: .2f}`\n").format(**result)
            if(update.callback_query):
                query = update.callback_query
                self._update_msg(chat_id=query.message.chat_id, message_id=query.message.message_id, msg=output, callback_path="update_balance", reload_able=True)
            else:
                self._send_msg(msg=output, callback_path="update_balance", reload_able=True)
=======
                       f"\t`{result['stake']}: {result['total']: .8f}`\n"
                       f"\t`{result['symbol']}: "
                       f"{round_coin_value(result['value'], result['symbol'], False)}`\n")
            self._send_msg(output)
>>>>>>> 4b5f4aa1
        except RPCException as e:
            self._send_msg(str(e))

    @authorized_only
    def _start(self, update: Update, context: CallbackContext) -> None:
        """
        Handler for /start.
        Starts TradeThread
        :param bot: telegram bot
        :param update: message update
        :return: None
        """
        msg = self._rpc._rpc_start()
        self._send_msg('Status: `{status}`'.format(**msg))

    @authorized_only
    def _stop(self, update: Update, context: CallbackContext) -> None:
        """
        Handler for /stop.
        Stops TradeThread
        :param bot: telegram bot
        :param update: message update
        :return: None
        """
        msg = self._rpc._rpc_stop()
        self._send_msg('Status: `{status}`'.format(**msg))

    @authorized_only
    def _reload_config(self, update: Update, context: CallbackContext) -> None:
        """
        Handler for /reload_config.
        Triggers a config file reload
        :param bot: telegram bot
        :param update: message update
        :return: None
        """
        msg = self._rpc._rpc_reload_config()
        self._send_msg('Status: `{status}`'.format(**msg))

    @authorized_only
    def _stopbuy(self, update: Update, context: CallbackContext) -> None:
        """
        Handler for /stop_buy.
        Sets max_open_trades to 0 and gracefully sells all open trades
        :param bot: telegram bot
        :param update: message update
        :return: None
        """
        msg = self._rpc._rpc_stopbuy()
        self._send_msg('Status: `{status}`'.format(**msg))

    @authorized_only
    def _forcesell(self, update: Update, context: CallbackContext) -> None:
        """
        Handler for /forcesell <id>.
        Sells the given trade at current price
        :param bot: telegram bot
        :param update: message update
        :return: None
        """

        trade_id = context.args[0] if context.args and len(context.args) > 0 else None
        if not trade_id:
            self._send_msg("You must specify a trade-id or 'all'.")
            return
        try:
            msg = self._rpc._rpc_forcesell(trade_id)
            self._send_msg('Forcesell Result: `{result}`'.format(**msg))

        except RPCException as e:
            self._send_msg(str(e))

    @authorized_only
    def _forcebuy(self, update: Update, context: CallbackContext) -> None:
        """
        Handler for /forcebuy <asset> <price>.
        Buys a pair trade at the given or current price
        :param bot: telegram bot
        :param update: message update
        :return: None
        """
        if context.args:
            pair = context.args[0]
            price = float(context.args[1]) if len(context.args) > 1 else None
            try:
                self._rpc._rpc_forcebuy(pair, price)
            except RPCException as e:
                self._send_msg(str(e))

    @authorized_only
    def _trades(self, update: Update, context: CallbackContext) -> None:
        """
        Handler for /trades <n>
        Returns last n recent trades.
        :param bot: telegram bot
        :param update: message update
        :return: None
        """
        stake_cur = self._config['stake_currency']
        try:
            nrecent = int(context.args[0]) if context.args else 10
        except (TypeError, ValueError, IndexError):
            nrecent = 10
        try:
            trades = self._rpc._rpc_trade_history(
                nrecent
            )
            trades_tab = tabulate(
                [[arrow.get(trade['open_date']).humanize(),
                  trade['pair'],
                  f"{(100 * trade['close_profit']):.2f}% ({trade['close_profit_abs']})"]
                 for trade in trades['trades']],
                headers=[
                    'Open Date',
                    'Pair',
                    f'Profit ({stake_cur})',
                ],
                tablefmt='simple')
            message = (f"<b>{min(trades['trades_count'], nrecent)} recent trades</b>:\n"
                       + (f"<pre>{trades_tab}</pre>" if trades['trades_count'] > 0 else ''))
            self._send_msg(message, parse_mode=ParseMode.HTML)
        except RPCException as e:
            self._send_msg(str(e))

    @authorized_only
    def _delete_trade(self, update: Update, context: CallbackContext) -> None:
        """
        Handler for /delete <id>.
        Delete the given trade
        :param bot: telegram bot
        :param update: message update
        :return: None
        """
        try:
            if not context.args or len(context.args) == 0:
                raise RPCException("Trade-id not set.")
            trade_id = int(context.args[0])
            msg = self._rpc._rpc_delete(trade_id)
            self._send_msg((
                '`{result_msg}`\n'
                'Please make sure to take care of this asset on the exchange manually.'
            ).format(**msg))

        except RPCException as e:
            self._send_msg(str(e))

    @authorized_only
    def _performance(self, update: Update, context: CallbackContext) -> None:
        """
        Handler for /performance.
        Shows a performance statistic from finished trades
        :param bot: telegram bot
        :param update: message update
        :return: None
        """
        try:
            trades = self._rpc._rpc_performance()
            stats = '\n'.join('{index}.\t<code>{pair}\t{profit:.2f}% ({count})</code>'.format(
                index=i + 1,
                pair=trade['pair'],
                profit=trade['profit'],
                count=trade['count']
            ) for i, trade in enumerate(trades))
            message = '<b>Performance:</b>\n{}'.format(stats)
            if(update.callback_query):
                query = update.callback_query
                self._update_msg(chat_id=query.message.chat_id, message_id=query.message.message_id, msg=message, parse_mode=ParseMode.HTML, callback_path="update_performance", reload_able=True)
            else:
                self._send_msg(msg=message, parse_mode=ParseMode.HTML, callback_path="update_performance", reload_able=True)
        except RPCException as e:
            self._send_msg(str(e))

    @authorized_only
    def _count(self, update: Update, context: CallbackContext) -> None:
        """
        Handler for /count.
        Returns the number of trades running
        :param bot: telegram bot
        :param update: message update
        :return: None
        """
        try:
            counts = self._rpc._rpc_count()
            message = tabulate({k: [v] for k, v in counts.items()},
                               headers=['current', 'max', 'total stake'],
                               tablefmt='simple')
            message = "<pre>{}</pre>".format(message)
            logger.debug(message)
            if(update.callback_query):
                query = update.callback_query
                self._update_msg(chat_id=query.message.chat_id, message_id=query.message.message_id, msg=message, parse_mode=ParseMode.HTML, callback_path="update_count", reload_able=True)
            else:
                self._send_msg(msg=message, parse_mode=ParseMode.HTML, callback_path="update_count", reload_able=True)
        except RPCException as e:
            self._send_msg(str(e))

    @authorized_only
    def _locks(self, update: Update, context: CallbackContext) -> None:
        """
        Handler for /locks.
        Returns the currently active locks
        """
        try:
            locks = self._rpc._rpc_locks()
            message = tabulate([[
                lock['pair'],
                lock['lock_end_time'],
                lock['reason']] for lock in locks['locks']],
                headers=['Pair', 'Until', 'Reason'],
                tablefmt='simple')
            message = "<pre>{}</pre>".format(message)
            logger.debug(message)
            self._send_msg(message, parse_mode=ParseMode.HTML)
        except RPCException as e:
            self._send_msg(str(e))

    @authorized_only
    def _whitelist(self, update: Update, context: CallbackContext) -> None:
        """
        Handler for /whitelist
        Shows the currently active whitelist
        """
        try:
            whitelist = self._rpc._rpc_whitelist()

            message = f"Using whitelist `{whitelist['method']}` with {whitelist['length']} pairs\n"
            message += f"`{', '.join(whitelist['whitelist'])}`"

            logger.debug(message)
            self._send_msg(message)
        except RPCException as e:
            self._send_msg(str(e))

    @authorized_only
    def _blacklist(self, update: Update, context: CallbackContext) -> None:
        """
        Handler for /blacklist
        Shows the currently active blacklist
        """
        try:

            blacklist = self._rpc._rpc_blacklist(context.args)
            errmsgs = []
            for pair, error in blacklist['errors'].items():
                errmsgs.append(f"Error adding `{pair}` to blacklist: `{error['error_msg']}`")
            if errmsgs:
                self._send_msg('\n'.join(errmsgs))

            message = f"Blacklist contains {blacklist['length']} pairs\n"
            message += f"`{', '.join(blacklist['blacklist'])}`"

            logger.debug(message)
            self._send_msg(message)
        except RPCException as e:
            self._send_msg(str(e))

    @authorized_only
    def _logs(self, update: Update, context: CallbackContext) -> None:
        """
        Handler for /logs
        Shows the latest logs
        """
        try:
            try:
                limit = int(context.args[0]) if context.args else 10
            except (TypeError, ValueError, IndexError):
                limit = 10
            logs = RPC._rpc_get_logs(limit)['logs']
            msgs = ''
            msg_template = "*{}* {}: {} \\- `{}`"
            for logrec in logs:
                msg = msg_template.format(escape_markdown(logrec[0], version=2),
                                          escape_markdown(logrec[2], version=2),
                                          escape_markdown(logrec[3], version=2),
                                          escape_markdown(logrec[4], version=2))
                if len(msgs + msg) + 10 >= MAX_TELEGRAM_MESSAGE_LENGTH:
                    # Send message immediately if it would become too long
                    self._send_msg(msgs, parse_mode=ParseMode.MARKDOWN_V2)
                    msgs = msg + '\n'
                else:
                    # Append message to messages to send
                    msgs += msg + '\n'

            if msgs:
                self._send_msg(msgs, parse_mode=ParseMode.MARKDOWN_V2)
        except RPCException as e:
            self._send_msg(str(e))

    @authorized_only
    def _edge(self, update: Update, context: CallbackContext) -> None:
        """
        Handler for /edge
        Shows information related to Edge
        """
        try:
            edge_pairs = self._rpc._rpc_edge()
            edge_pairs_tab = tabulate(edge_pairs, headers='keys', tablefmt='simple')
            message = f'<b>Edge only validated following pairs:</b>\n<pre>{edge_pairs_tab}</pre>'
            self._send_msg(message, parse_mode=ParseMode.HTML)
        except RPCException as e:
            self._send_msg(str(e))

    @authorized_only
    def _help(self, update: Update, context: CallbackContext) -> None:
        """
        Handler for /help.
        Show commands of the bot
        :param bot: telegram bot
        :param update: message update
        :return: None
        """
        forcebuy_text = ("*/forcebuy <pair> [<rate>]:* `Instantly buys the given pair. "
                         "Optionally takes a rate at which to buy.` \n")
        message = ("*/start:* `Starts the trader`\n"
                   "*/stop:* `Stops the trader`\n"
                   "*/status <trade_id>|[table]:* `Lists all open trades`\n"
                   "         *<trade_id> :* `Lists one or more specific trades.`\n"
                   "                        `Separate multiple <trade_id> with a blank space.`\n"
                   "         *table :* `will display trades in a table`\n"
                   "                `pending buy orders are marked with an asterisk (*)`\n"
                   "                `pending sell orders are marked with a double asterisk (**)`\n"
                   "*/trades [limit]:* `Lists last closed trades (limited to 10 by default)`\n"
                   "*/profit:* `Lists cumulative profit from all finished trades`\n"
                   "*/forcesell <trade_id>|all:* `Instantly sells the given trade or all trades, "
                   "regardless of profit`\n"
                   f"{forcebuy_text if self._config.get('forcebuy_enable', False) else ''}"
                   "*/delete <trade_id>:* `Instantly delete the given trade in the database`\n"
                   "*/performance:* `Show performance of each finished trade grouped by pair`\n"
                   "*/daily <n>:* `Shows profit or loss per day, over the last n days`\n"
                   "*/stats:* `Shows Wins / losses by Sell reason as well as "
                   "Avg. holding durationsfor buys and sells.`\n"
                   "*/count:* `Show number of active trades compared to allowed number of trades`\n"
                   "*/locks:* `Show currently locked pairs`\n"
                   "*/balance:* `Show account balance per currency`\n"
                   "*/stopbuy:* `Stops buying, but handles open trades gracefully` \n"
                   "*/reload_config:* `Reload configuration file` \n"
                   "*/show_config:* `Show running configuration` \n"
                   "*/logs [limit]:* `Show latest logs - defaults to 10` \n"
                   "*/whitelist:* `Show current whitelist` \n"
                   "*/blacklist [pair]:* `Show current blacklist, or adds one or more pairs "
                   "to the blacklist.` \n"
                   "*/edge:* `Shows validated pairs by Edge if it is enabled` \n"
                   "*/help:* `This help message`\n"
                   "*/version:* `Show version`")

        self._send_msg(message)

    @authorized_only
    def _version(self, update: Update, context: CallbackContext) -> None:
        """
        Handler for /version.
        Show version information
        :param bot: telegram bot
        :param update: message update
        :return: None
        """
        self._send_msg('*Version:* `{}`'.format(__version__))

    @authorized_only
    def _show_config(self, update: Update, context: CallbackContext) -> None:
        """
        Handler for /show_config.
        Show config information information
        :param bot: telegram bot
        :param update: message update
        :return: None
        """
        val = RPC._rpc_show_config(self._config, self._rpc._freqtrade.state)

        if val['trailing_stop']:
            sl_info = (
                f"*Initial Stoploss:* `{val['stoploss']}`\n"
                f"*Trailing stop positive:* `{val['trailing_stop_positive']}`\n"
                f"*Trailing stop offset:* `{val['trailing_stop_positive_offset']}`\n"
                f"*Only trail above offset:* `{val['trailing_only_offset_is_reached']}`\n"
            )

        else:
            sl_info = f"*Stoploss:* `{val['stoploss']}`\n"

        self._send_msg(
            f"*Mode:* `{'Dry-run' if val['dry_run'] else 'Live'}`\n"
            f"*Exchange:* `{val['exchange']}`\n"
            f"*Stake per trade:* `{val['stake_amount']} {val['stake_currency']}`\n"
            f"*Max open Trades:* `{val['max_open_trades']}`\n"
            f"*Minimum ROI:* `{val['minimal_roi']}`\n"
            f"*Ask strategy:* ```\n{json.dumps(val['ask_strategy'])}```\n"
            f"*Bid strategy:* ```\n{json.dumps(val['bid_strategy'])}```\n"
            f"{sl_info}"
            f"*Timeframe:* `{val['timeframe']}`\n"
            f"*Strategy:* `{val['strategy']}`\n"
            f"*Current state:* `{val['state']}`"
        )

    def _update_msg(self, chat_id: str, message_id: str, msg: str, callback_path: str = "", reload_able: bool = False, parse_mode: str = ParseMode.MARKDOWN) -> None:
        if reload_able:
            reply_markup = InlineKeyboardMarkup([[InlineKeyboardButton("Refresh", callback_data=callback_path)]])
        else:
            reply_markup = InlineKeyboardMarkup([[]])
        msg+="\nUpdated: {}".format(datetime.now().ctime())
        try:
            try:
                self._updater.bot.edit_message_text(
                    chat_id=chat_id,
                    message_id=message_id,
                    text=msg,
                    parse_mode=parse_mode,
                    reply_markup=reply_markup
                )
            except BadRequest as e:
                if 'not modified' in e.message.lower():
                    pass
                else:
                    logger.warning(
                        'TelegramError: %s',
                        e.message
                    )
        except TelegramError as telegram_err:
            logger.warning(
                'TelegramError: %s! Giving up on that message.',
                telegram_err.message
            )

    def _send_msg(self, msg: str, parse_mode: str = ParseMode.MARKDOWN, disable_notification: bool = False, callback_path: str = "", reload_able: bool = False) -> None:
        """
        Send given markdown message
        :param msg: message
        :param bot: alternative bot
        :param parse_mode: telegram parse mode
        :return: None
        """
<<<<<<< HEAD
        if reload_able and self._config['telegram'].get('reload',True):
            reply_markup = InlineKeyboardMarkup([[InlineKeyboardButton("Refresh", callback_data=callback_path)]])
        else:
            reply_markup = ReplyKeyboardMarkup(self._keyboard, resize_keyboard=True)
=======
        reply_markup = ReplyKeyboardMarkup(self._keyboard, resize_keyboard=True)
>>>>>>> 4b5f4aa1
        try:
            try:
                self._updater.bot.send_message(
                    self._config['telegram']['chat_id'],
                    text=msg,
                    parse_mode=parse_mode,
                    reply_markup=reply_markup,
                    disable_notification=disable_notification,
                )
            except NetworkError as network_err:
                # Sometimes the telegram server resets the current connection,
                # if this is the case we send the message again.
                logger.warning(
                    'Telegram NetworkError: %s! Trying one more time.',
                    network_err.message
                )
                self._updater.bot.send_message(
                    self._config['telegram']['chat_id'],
                    text=msg,
                    parse_mode=parse_mode,
                    reply_markup=reply_markup,
                    disable_notification=disable_notification,
                )
        except TelegramError as telegram_err:
            logger.warning(
                'TelegramError: %s! Giving up on that message.',
                telegram_err.message
            )<|MERGE_RESOLUTION|>--- conflicted
+++ resolved
@@ -353,6 +353,7 @@
         try:
             statlist, head = self._rpc._rpc_status_table(
                 self._config['stake_currency'], self._config.get('fiat_display_currency', ''))
+
             message = tabulate(statlist, headers=head, tablefmt='simple')
             if(update.callback_query):
                 query = update.callback_query
@@ -542,20 +543,14 @@
                     output += curr_output
 
             output += ("\n*Estimated Value*:\n"
-<<<<<<< HEAD
-                       "\t`{stake}: {total: .8f}`\n"
-                       "\t`{symbol}: {value: .2f}`\n").format(**result)
+                       f"\t`{result['stake']}: {result['total']: .8f}`\n"
+                       f"\t`{result['symbol']}: "
+                       f"{round_coin_value(result['value'], result['symbol'], False)}`\n")
             if(update.callback_query):
                 query = update.callback_query
                 self._update_msg(chat_id=query.message.chat_id, message_id=query.message.message_id, msg=output, callback_path="update_balance", reload_able=True)
             else:
                 self._send_msg(msg=output, callback_path="update_balance", reload_able=True)
-=======
-                       f"\t`{result['stake']}: {result['total']: .8f}`\n"
-                       f"\t`{result['symbol']}: "
-                       f"{round_coin_value(result['value'], result['symbol'], False)}`\n")
-            self._send_msg(output)
->>>>>>> 4b5f4aa1
         except RPCException as e:
             self._send_msg(str(e))
 
@@ -987,14 +982,10 @@
         :param parse_mode: telegram parse mode
         :return: None
         """
-<<<<<<< HEAD
         if reload_able and self._config['telegram'].get('reload',True):
             reply_markup = InlineKeyboardMarkup([[InlineKeyboardButton("Refresh", callback_data=callback_path)]])
         else:
             reply_markup = ReplyKeyboardMarkup(self._keyboard, resize_keyboard=True)
-=======
-        reply_markup = ReplyKeyboardMarkup(self._keyboard, resize_keyboard=True)
->>>>>>> 4b5f4aa1
         try:
             try:
                 self._updater.bot.send_message(
